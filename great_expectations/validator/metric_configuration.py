--- conflicted
+++ resolved
@@ -72,11 +72,7 @@
         domain_type: MetricDomainTypes = self.get_domain_type()
 
         if domain_type == MetricDomainTypes.TABLE:
-<<<<<<< HEAD
-            other_table_name: str = self._metric_domain_kwargs.get("table")
-=======
             other_table_name: Optional[str] = self._metric_domain_kwargs.get("table")
->>>>>>> 155ce10e
             if other_table_name:
                 return Domain(
                     domain_type=domain_type,

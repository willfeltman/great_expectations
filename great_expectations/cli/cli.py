import importlib
import logging
from typing import Optional

import click

from great_expectations import DataContext
from great_expectations import __version__ as ge_version
from great_expectations.cli.cli_logging import _set_up_logger
from great_expectations.cli.pretty_printing import cli_message
from great_expectations.data_context.types.base import FIRST_GE_CONFIG_VERSION_WITH_CHECKPOINT_STORE
from great_expectations.cli import toolkit
import great_expectations.exceptions as ge_exceptions

try:
    from colorama import init as init_colorama

    init_colorama()
except ImportError:
    pass


class CLIState:
    def __init__(
        self,
        v3_api: bool = True,
        config_file_location: Optional[str] = None,
        data_context: Optional[DataContext] = None,
        assume_yes: bool = False,
    ):
        self.v3_api = v3_api
        self.config_file_location = config_file_location
        self._data_context = data_context
        self.assume_yes = assume_yes

    def get_data_context_from_config_file(self) -> DataContext:
        directory: str = toolkit.parse_cli_config_file_location(
            config_file_location=self.config_file_location
        ).get("directory")
        context: DataContext = toolkit.load_data_context_with_error_handling(
            directory=directory,
            from_cli_upgrade_command=False,
        )
        return context

    @property
    def data_context(self):
        return self._data_context

    @data_context.setter
    def data_context(self, data_context):
        assert isinstance(data_context, DataContext)
        self._data_context = data_context

    def __repr__(self):
        return f"CLIState(v3_api={self.v3_api}, config_file_location={self.config_file_location})"


class CLI(click.MultiCommand):
    def list_commands(self, ctx):
        # note that if --help is called this method is invoked before any flags
        # are parsed or context set.
        commands = [
            "checkpoint",
            "datasource",
            "docs",
            "init",
            "project",
            "store",
            "suite",
        ]

        return commands

    def get_command(self, ctx, name):
        module_name = name.replace("-", "_")
        legacy_module = ""
        if not self.is_v3_api(ctx):
            legacy_module += ".v012"

        try:
            requested_module = f"great_expectations.cli{legacy_module}.{module_name}"
            module = importlib.import_module(requested_module)
            return getattr(module, module_name)

        except ModuleNotFoundError:
            cli_message(
                f"<red>The command `{name}` does not exist.\nPlease use one of: {self.list_commands(None)}</red>"
            )
            return None

    @staticmethod
    def print_ctx_debugging(ctx):
        print(f"ctx.args: {ctx.args}")
        print(f"ctx.params: {ctx.params}")
        print(f"ctx.obj: {ctx.obj}")
        print(f"ctx.protected_args: {ctx.protected_args}")
        print(f"ctx.find_root().args: {ctx.find_root().args}")
        print(f"ctx.find_root().params: {ctx.find_root().params}")
        print(f"ctx.find_root().obj: {ctx.find_root().obj}")
        print(f"ctx.find_root().protected_args: {ctx.find_root().protected_args}")

    @staticmethod
    def is_v3_api(ctx):
        """Determine if v3 api is requested by searching context params."""
        if ctx.params:
            return ctx.params and "v3_api" in ctx.params.keys() and ctx.params["v3_api"]

        root_ctx_params = ctx.find_root().params
        return (
            root_ctx_params
            and "v3_api" in root_ctx_params.keys()
            and root_ctx_params["v3_api"]
        )


@click.group(cls=CLI, name="great_expectations")
@click.version_option(version=ge_version)
@click.option(
    "--v3-api/--v2-api",
    "v3_api",
    is_flag=True,
    default=True,
    help="Default to v3 (Batch Request) API. Use --v2-api for v2 (Batch Kwargs) API",
)
@click.option(
    "--verbose",
    "-v",
    is_flag=True,
    default=False,
    help="Set great_expectations to use verbose output.",
)
@click.option(
    "--config",
    "-c",
    "config_file_location",
    default=None,
    help="Path to great_expectations configuration file location (great_expectations.yml). Inferred if not provided.",
)
@click.option(
    "--assume-yes",
    "--yes",
    "-y",
    is_flag=True,
    default=False,
    help='Assume "yes" for all prompts.',
)
@click.pass_context
def cli(ctx, v3_api, verbose, config_file_location, assume_yes):
    """
    Welcome to the great_expectations CLI!

    Most commands follow this format: great_expectations <NOUN> <VERB>

    The nouns are: checkpoint, datasource, docs, init, project, store, suite, validation-operator.
    Most nouns accept the following verbs: new, list, edit
    """
    logger = _set_up_logger()
    if verbose:
        # Note we are explicitly not using a logger in all CLI output to have
        # more control over console UI.
        logger.setLevel(logging.DEBUG)
    ctx.obj = CLIState(
        v3_api=v3_api, config_file_location=config_file_location, assume_yes=assume_yes
    )

    if v3_api:
        cli_message("Using v3 (Batch Request) API")
    else:
        cli_message("Using v2 (Batch Kwargs) API")
<<<<<<< HEAD

        print(f'[ALEX_TEST] [V3-CLI] CTX: {ctx} ; TYPE: {str(type(ctx))}')
        print(f'[ALEX_TEST] [V3-CLI] CTX.OBJ: {ctx.obj} ; TYPE: {str(type(ctx.obj))}')
        print(f'[ALEX_TEST] [V3-CLI] CTX.OBJ.DATA_CONTEXT: {ctx.obj.data_context} ; TYPE: {str(type(ctx.obj.data_context))}')
        print(f'[ALEX_TEST] [V3-CLI] CTX.OBJ.DATA_CONTEXT-GOTTEN: {ctx.obj.get_data_context_from_config_file()} ; TYPE: {str(type(ctx.obj.get_data_context_from_config_file()))}')
        ge_config_version: float = ctx.obj.get_data_context_from_config_file().get_config().config_version
        if ge_config_version >= FIRST_GE_CONFIG_VERSION_WITH_CHECKPOINT_STORE:
            raise ge_exceptions.InvalidDataContextConfigError(
                f"Using the legacy v2 (Batch Kwargs) API with a recent config version ({ge_config_version}) is illegal."
            )
=======
>>>>>>> 17908ca4


def main():
    cli()


if __name__ == "__main__":
    main()<|MERGE_RESOLUTION|>--- conflicted
+++ resolved
@@ -8,9 +8,7 @@
 from great_expectations import __version__ as ge_version
 from great_expectations.cli.cli_logging import _set_up_logger
 from great_expectations.cli.pretty_printing import cli_message
-from great_expectations.data_context.types.base import FIRST_GE_CONFIG_VERSION_WITH_CHECKPOINT_STORE
 from great_expectations.cli import toolkit
-import great_expectations.exceptions as ge_exceptions
 
 try:
     from colorama import init as init_colorama
@@ -168,19 +166,6 @@
         cli_message("Using v3 (Batch Request) API")
     else:
         cli_message("Using v2 (Batch Kwargs) API")
-<<<<<<< HEAD
-
-        print(f'[ALEX_TEST] [V3-CLI] CTX: {ctx} ; TYPE: {str(type(ctx))}')
-        print(f'[ALEX_TEST] [V3-CLI] CTX.OBJ: {ctx.obj} ; TYPE: {str(type(ctx.obj))}')
-        print(f'[ALEX_TEST] [V3-CLI] CTX.OBJ.DATA_CONTEXT: {ctx.obj.data_context} ; TYPE: {str(type(ctx.obj.data_context))}')
-        print(f'[ALEX_TEST] [V3-CLI] CTX.OBJ.DATA_CONTEXT-GOTTEN: {ctx.obj.get_data_context_from_config_file()} ; TYPE: {str(type(ctx.obj.get_data_context_from_config_file()))}')
-        ge_config_version: float = ctx.obj.get_data_context_from_config_file().get_config().config_version
-        if ge_config_version >= FIRST_GE_CONFIG_VERSION_WITH_CHECKPOINT_STORE:
-            raise ge_exceptions.InvalidDataContextConfigError(
-                f"Using the legacy v2 (Batch Kwargs) API with a recent config version ({ge_config_version}) is illegal."
-            )
-=======
->>>>>>> 17908ca4
 
 
 def main():

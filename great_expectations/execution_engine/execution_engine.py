from __future__ import annotations

import copy
import datetime
import logging
from abc import ABC, abstractmethod
from dataclasses import asdict, dataclass
from typing import (
    TYPE_CHECKING,
    Any,
    Callable,
    Dict,
    Iterable,
    List,
    Optional,
    Set,
    Tuple,
    Type,
    Union,
)
from uuid import UUID

from marshmallow import ValidationError

import great_expectations.exceptions as gx_exceptions
from great_expectations.computed_metrics.computed_metric import ComputedMetric
from great_expectations.core.batch_manager import BatchManager
from great_expectations.core.metric_domain_types import MetricDomainTypes
<<<<<<< HEAD
from great_expectations.core.metric_function_types import (
    MetricFunctionTypes,
    MetricPartialFunctionTypes,
    MetricPartialFunctionTypeSuffixes,
)
=======
>>>>>>> e3afacb2
from great_expectations.core.util import (
    AzureUrl,
    DBFSPath,
    GCSUrl,
    S3Url,
    convert_to_json_serializable,
)
from great_expectations.data_context.store.computed_metrics_store import (
    ComputedMetricsStore,
)
from great_expectations.data_context.types.resource_identifiers import (
    ComputedMetricIdentifier,
)
from great_expectations.expectations.registry import (
    IN_MEMORY_STORE_BACKEND_ONLY_PERSISTABLE_METRICS,
    get_metric_provider,
)
from great_expectations.expectations.row_conditions import (
    RowCondition,
    RowConditionParserType,
)
from great_expectations.types import DictDot
from great_expectations.util import filter_properties_dict
from great_expectations.validator.computed_metric import MetricValue
from great_expectations.validator.metric_configuration import MetricConfiguration

if TYPE_CHECKING:
    # noinspection PyPep8Naming
    import pyspark.sql.functions as F
    import sqlalchemy as sa

    from great_expectations.core.batch import (
        BatchData,
        BatchDataType,
        BatchMarkers,
        BatchSpec,
    )
    from great_expectations.expectations.metrics.metric_provider import MetricProvider

logger = logging.getLogger(__name__)


try:
    import pandas as pd
except ImportError:
    pd = None

    logger.debug(
        "Unable to load pandas; install optional pandas dependency for support."
    )


class NoOpDict:
    def __getitem__(self, item):
        return None

    def __setitem__(self, key, value):
        return None

    # noinspection PyMethodMayBeStatic,PyUnusedLocal
    def update(self, value):
        return None


@dataclass(frozen=True)
class MetricComputationConfiguration(DictDot):
    """
    MetricComputationConfiguration is a "dataclass" object, which holds components required for metric computation.
    """

    metric_configuration: MetricConfiguration
    metric_fn: sa.func | F
    metric_provider_kwargs: dict
    compute_domain_kwargs: Optional[dict] = None
    accessor_domain_kwargs: Optional[dict] = None

    def to_dict(self) -> dict:
        """Returns: this MetricComputationConfiguration as a dictionary"""
        return asdict(self)

    def to_json_dict(self) -> dict:
        """Returns: this MetricComputationConfiguration as a JSON dictionary"""
        return convert_to_json_serializable(data=self.to_dict())


class DataConnectorStorageDataReferenceResolver:
    DATA_CONNECTOR_NAME_TO_STORAGE_NAME_MAP: Dict[str, str] = {
        "InferredAssetS3DataConnector": "S3",
        "ConfiguredAssetS3DataConnector": "S3",
        "InferredAssetGCSDataConnector": "GCS",
        "ConfiguredAssetGCSDataConnector": "GCS",
        "InferredAssetAzureDataConnector": "ABS",
        "ConfiguredAssetAzureDataConnector": "ABS",
        "InferredAssetDBFSDataConnector": "DBFS",
        "ConfiguredAssetDBFSDataConnector": "DBFS",
    }
    STORAGE_NAME_EXECUTION_ENGINE_NAME_PATH_RESOLVERS: Dict[
        Tuple[str, str], Callable
    ] = {
        (
            "S3",
            "PandasExecutionEngine",
        ): lambda template_arguments: S3Url.OBJECT_URL_TEMPLATE.format(
            **template_arguments
        ),
        (
            "S3",
            "SparkDFExecutionEngine",
        ): lambda template_arguments: S3Url.OBJECT_URL_TEMPLATE.format(
            **template_arguments
        ),
        (
            "GCS",
            "PandasExecutionEngine",
        ): lambda template_arguments: GCSUrl.OBJECT_URL_TEMPLATE.format(
            **template_arguments
        ),
        (
            "GCS",
            "SparkDFExecutionEngine",
        ): lambda template_arguments: GCSUrl.OBJECT_URL_TEMPLATE.format(
            **template_arguments
        ),
        (
            "ABS",
            "PandasExecutionEngine",
        ): lambda template_arguments: AzureUrl.AZURE_BLOB_STORAGE_HTTPS_URL_TEMPLATE.format(
            **template_arguments
        ),
        (
            "ABS",
            "SparkDFExecutionEngine",
        ): lambda template_arguments: AzureUrl.AZURE_BLOB_STORAGE_WASBS_URL_TEMPLATE.format(
            **template_arguments
        ),
        (
            "DBFS",
            "SparkDFExecutionEngine",
        ): lambda template_arguments: DBFSPath.convert_to_protocol_version(
            **template_arguments
        ),
        (
            "DBFS",
            "PandasExecutionEngine",
        ): lambda template_arguments: DBFSPath.convert_to_file_semantics_version(
            **template_arguments
        ),
    }

    @staticmethod
    def resolve_data_reference(
        data_connector_name: str,
        execution_engine_name: str,
        template_arguments: dict,
    ):
        """Resolve file path for a (data_connector_name, execution_engine_name) combination."""
        storage_name: str = DataConnectorStorageDataReferenceResolver.DATA_CONNECTOR_NAME_TO_STORAGE_NAME_MAP[
            data_connector_name
        ]
        return DataConnectorStorageDataReferenceResolver.STORAGE_NAME_EXECUTION_ENGINE_NAME_PATH_RESOLVERS[
            (storage_name, execution_engine_name)
        ](
            template_arguments
        )


@dataclass
class SplitDomainKwargs:
    """compute_domain_kwargs, accessor_domain_kwargs when split from domain_kwargs

    The union of compute_domain_kwargs, accessor_domain_kwargs is the input domain_kwargs
    """

    compute: dict
    accessor: dict


class ExecutionEngine(ABC):
    recognized_batch_spec_defaults: Set[str] = set()

    def __init__(
        self,
        name=None,
        caching=True,
        batch_spec_defaults=None,
        batch_data_dict=None,
        validator=None,
    ) -> None:
        self.name = name
        self._validator = validator

        # NOTE: using caching makes the strong assumption that the user will not modify the core data store
        # (e.g. self.spark_df) over the lifetime of the dataset instance
        self._caching = caching
        # NOTE: 20200918 - this is a naive cache; update.
        if self._caching:
            self._metric_cache: Union[Dict, NoOpDict] = {}
        else:
            self._metric_cache = NoOpDict()

        if batch_spec_defaults is None:
            batch_spec_defaults = {}

        batch_spec_defaults_keys = set(batch_spec_defaults.keys())
        if not batch_spec_defaults_keys <= self.recognized_batch_spec_defaults:
            logger.warning(
                f"""Unrecognized batch_spec_default(s): \
{str(batch_spec_defaults_keys - self.recognized_batch_spec_defaults)}
"""
            )

        self._batch_spec_defaults = {
            key: value
            for key, value in batch_spec_defaults.items()
            if key in self.recognized_batch_spec_defaults
        }

        self._batch_manager = BatchManager(execution_engine=self)

        # TODO: <Alex>ALEX -- temporary here (for demonstration purposes); ultimately, "MetricsService" will route requests to "ComputedMetricsStore" and "ExecutionEngine" as appropriate.</Alex>
        # self._computed_metrics_store: ComputedMetricsStore = ComputedMetricsStore(
        #     store_name="alex_test_0",
        #     store_backend={
        #         "class_name": "InMemoryStoreBackend",
        #     },
        # )
        # TODO: <Alex>ALEX</Alex>
        # TODO: <Alex>ALEX</Alex>
        self._computed_metrics_store: ComputedMetricsStore = ComputedMetricsStore(
            store_name="alex_test_1",
            store_backend={
                "class_name": "SqlAlchemyComputedMetricsStoreBackend",
                "connection_string": "postgresql+psycopg2://postgres:@localhost/test_ci",
            },
        )
        # TODO: <Alex>ALEX</Alex>
        # TODO: <Alex>ALEX</Alex>
        import os

        if "PYTEST_CURRENT_TEST" in os.environ:
            self._computed_metrics_store._store_backend.delete_multiple()
        # TODO: <Alex>ALEX</Alex>

        if batch_data_dict is None:
            batch_data_dict = {}

        self._load_batch_data_from_dict(batch_data_dict=batch_data_dict)

        # Gather the call arguments of the present function (and add the "class_name"), filter out the Falsy values, and
        # set the instance "_config" variable equal to the resulting dictionary.
        self._config = {
            "name": name,
            "caching": caching,
            "batch_spec_defaults": batch_spec_defaults,
            "batch_data_dict": batch_data_dict,
            "validator": validator,
            "module_name": self.__class__.__module__,
            "class_name": self.__class__.__name__,
        }
        filter_properties_dict(properties=self._config, clean_falsy=True, inplace=True)

    def configure_validator(self, validator) -> None:
        """Optionally configure the validator as appropriate for the execution engine."""
        pass

    @property
    def config(self) -> dict:
        return self._config

    @property
    def dialect(self):
        return None

    @property
    def batch_manager(self) -> BatchManager:
        """Getter for batch_manager"""
        return self._batch_manager

    def _load_batch_data_from_dict(
        self, batch_data_dict: Dict[str, BatchDataType]
    ) -> None:
        """
        Loads all data in batch_data_dict using cache_batch_data
        """
        batch_id: str
        batch_data: BatchDataType
        for batch_id, batch_data in batch_data_dict.items():
            self.load_batch_data(batch_id=batch_id, batch_data=batch_data)

    def load_batch_data(self, batch_id: str, batch_data: BatchDataType) -> None:
        self._batch_manager.save_batch_data(batch_id=batch_id, batch_data=batch_data)

    def get_batch_data(
        self,
        batch_spec: BatchSpec,
    ) -> Any:
        """Interprets batch_data and returns the appropriate data.

        This method is primarily useful for utility cases (e.g. testing) where
        data is being fetched without a DataConnector and metadata like
        batch_markers is unwanted

        Note: this method is currently a thin wrapper for get_batch_data_and_markers.
        It simply suppresses the batch_markers.
        """
        batch_data, _ = self.get_batch_data_and_markers(batch_spec)
        return batch_data

    @abstractmethod
    def get_batch_data_and_markers(self, batch_spec) -> Tuple[BatchData, BatchMarkers]:
        raise NotImplementedError

    def resolve_metrics(
        self,
        metrics_to_resolve: Iterable[MetricConfiguration],
        metrics: Optional[Dict[Tuple[str, str, str], MetricValue]] = None,
        runtime_configuration: Optional[dict] = None,
    ) -> Dict[Tuple[str, str, str], MetricValue]:
        """resolve_metrics is the main entrypoint for an execution engine. The execution engine will compute the value
        of the provided metrics.

        Args:
            metrics_to_resolve: the metrics to evaluate
            metrics: already-computed metrics currently available to the engine
            runtime_configuration: runtime configuration information

        Returns:
            resolved_metrics (Dict): a dictionary with the values for the metrics that have just been resolved.
        """
        if not metrics_to_resolve:
            return metrics or {}

        resolved_metrics: Dict[Tuple[str, str, str], MetricValue]
        metric_fn_direct_configurations: List[MetricComputationConfiguration]
        metric_fn_bundle_configurations: List[MetricComputationConfiguration]
        (
            resolved_metrics,
            metric_fn_direct_configurations,
            metric_fn_bundle_configurations,
        ) = self._build_direct_and_bundled_metric_computation_configurations(
            metrics_to_resolve=metrics_to_resolve,
            metrics=metrics,
            runtime_configuration=runtime_configuration,
        )
        newly_computed_metrics: Dict[
            Tuple[str, str, str], MetricValue
        ] = self._process_direct_and_bundled_metric_computation_configurations(
            metric_fn_direct_configurations=metric_fn_direct_configurations,
            metric_fn_bundle_configurations=metric_fn_bundle_configurations,
        )
        self._persist_newly_computed_metrics_into_computed_metrics_store(
            metrics=newly_computed_metrics,
            metric_fn_direct_configurations=metric_fn_direct_configurations,
            metric_fn_bundle_configurations=metric_fn_bundle_configurations,
        )
        resolved_metrics.update(newly_computed_metrics)
        return resolved_metrics

    def resolve_metric_bundle(
        self, metric_fn_bundle
    ) -> Dict[Tuple[str, str, str], MetricValue]:
        """Resolve a bundle of metrics with the same compute domain as part of a single trip to the compute engine."""
        raise NotImplementedError

    def get_domain_records(
        self,
        domain_kwargs: dict,
    ) -> Any:
        """
        get_domain_records computes the full-access data (dataframe or selectable) for computing metrics based on the
        given domain_kwargs and specific engine semantics.

        Returns:
            data corresponding to the compute domain
        """

        raise NotImplementedError

    def get_compute_domain(
        self,
        domain_kwargs: dict,
        domain_type: Union[str, MetricDomainTypes],
    ) -> Tuple[Any, dict, dict]:
        """get_compute_domain computes the optimal domain_kwargs for computing metrics based on the given domain_kwargs
        and specific engine semantics.

        Returns:
            A tuple consisting of three elements:

            1. data corresponding to the compute domain;
            2. a modified copy of domain_kwargs describing the domain of the data returned in (1);
            3. a dictionary describing the access instructions for data elements included in the compute domain
                (e.g. specific column name).

            In general, the union of the compute_domain_kwargs and accessor_domain_kwargs will be the same as the
            domain_kwargs provided to this method.
        """

        raise NotImplementedError

    def add_column_row_condition(
        self, domain_kwargs, column_name=None, filter_null=True, filter_nan=False
    ):
        """EXPERIMENTAL

        Add a row condition for handling null filter.

        Args:
            domain_kwargs: the domain kwargs to use as the base and to which to add the condition
            column_name: if provided, use this name to add the condition; otherwise, will use "column" key from
                table_domain_kwargs
            filter_null: if true, add a filter for null values
            filter_nan: if true, add a filter for nan values
        """
        if filter_null is False and filter_nan is False:
            logger.warning(
                "add_column_row_condition called with no filter condition requested"
            )
            return domain_kwargs

        if filter_nan:
            raise gx_exceptions.GreatExpectationsError(
                "Base ExecutionEngine does not support adding nan condition filters"
            )

        new_domain_kwargs = copy.deepcopy(domain_kwargs)
        assert (
            "column" in domain_kwargs or column_name is not None
        ), "No column provided: A column must be provided in domain_kwargs or in the column_name parameter"
        if column_name is not None:
            column = column_name
        else:
            column = domain_kwargs["column"]

        row_condition = RowCondition(
            condition=f'col("{column}").notnull()',
            condition_type=RowConditionParserType.GE,
        )
        new_domain_kwargs.setdefault("filter_conditions", []).append(row_condition)
        return new_domain_kwargs

    def resolve_data_reference(
        self, data_connector_name: str, template_arguments: dict
    ):
        """Resolve file path for a (data_connector_name, execution_engine_name) combination."""
        return DataConnectorStorageDataReferenceResolver.resolve_data_reference(
            data_connector_name=data_connector_name,
            execution_engine_name=self.__class__.__name__,
            template_arguments=template_arguments,
        )

    def _build_direct_and_bundled_metric_computation_configurations(
        self,
        metrics_to_resolve: Iterable[MetricConfiguration],
        metrics: Optional[Dict[Tuple[str, str, str], MetricValue]] = None,
        runtime_configuration: Optional[dict] = None,
    ) -> Tuple[
        Dict[Tuple[str, str, str], MetricValue],
        List[MetricComputationConfiguration],
        List[MetricComputationConfiguration],
    ]:
        """
        This method organizes "metrics_to_resolve" ("MetricConfiguration" objects) into two lists: direct and bundled.
        Directly-computable "MetricConfiguration" must have non-NULL metric function ("metric_fn").  Aggregate metrics
        have NULL metric function, but non-NULL partial metric function ("metric_partial_fn"); aggregates are bundled.

        See documentation in "MetricProvider._register_metric_functions()" for in-depth description of this mechanism.

        Args:
            metrics_to_resolve: the metrics to evaluate
            metrics: already-computed metrics currently available to the engine
            runtime_configuration: runtime configuration information

        Returns:
            Tuple with two elements: directly-computable and bundled "MetricComputationConfiguration" objects
        """
        retrieved_metrics: Dict[
            Tuple[str, str, str], MetricValue
        ] = self._query_computed_metrics_store(
            metrics_to_resolve=metrics_to_resolve,
            runtime_configuration=runtime_configuration,
        )

        metric_to_resolve: MetricConfiguration

        metrics_to_resolve = list(
            filter(
                lambda metric_to_resolve: metric_to_resolve.id not in retrieved_metrics,
                metrics_to_resolve,
            )
        )

        metric_fn_direct_configurations: List[MetricComputationConfiguration] = []
        metric_fn_bundle_configurations: List[MetricComputationConfiguration] = []

        if not metrics_to_resolve:
            return (
                retrieved_metrics,
                metric_fn_direct_configurations,
                metric_fn_bundle_configurations,
            )

        if metrics is None:
            metrics = {}

        resolved_metric_dependencies_by_metric_name: Dict[
            str, Union[MetricValue, Tuple[Any, dict, dict]]
        ]
        metric_class: MetricProvider
        metric_fn: Union[Callable, None]
        metric_aggregate_fn: sa.func | F
        metric_provider_kwargs: dict
        compute_domain_kwargs: dict
        accessor_domain_kwargs: dict
        for metric_to_resolve in metrics_to_resolve:
            # print(f'\n[ALEX_TEST] [ExecutionEngine._build_direct_and_bundled_metric_computation_configurations()] metric_to_resolve.metric_name: {metric_to_resolve.metric_name} ; TYPE: {str(type(metric_to_resolve.metric_name))}')
            # print(f'\n[ALEX_TEST] [ExecutionEngine._build_direct_and_bundled_metric_computation_configurations()] metric_to_resolve.metric_domain_kwargs: {metric_to_resolve.metric_domain_kwargs} ; TYPE: {str(type(metric_to_resolve.metric_domain_kwargs))}')
            # print(f'\n[ALEX_TEST] [ExecutionEngine._build_direct_and_bundled_metric_computation_configurations()] metric_to_resolve.metric_value_kwargs: {metric_to_resolve.metric_value_kwargs} ; TYPE: {str(type(metric_to_resolve.metric_value_kwargs))}')
            resolved_metric_dependencies_by_metric_name = (
                self._get_computed_metric_evaluation_dependencies_by_metric_name(
                    metric_to_resolve=metric_to_resolve,
                    metrics=metrics,
                )
            )
            metric_class, metric_fn = get_metric_provider(
                metric_name=metric_to_resolve.metric_name, execution_engine=self
            )
            # print(f'\n[ALEX_TEST] [ExecutionEngine._build_direct_and_bundled_metric_computation_configurations()] METRIC_CLASS: {metric_class} ; TYPE: {str(type(metric_class))}')
            # print(f'\n[ALEX_TEST] [ExecutionEngine._build_direct_and_bundled_metric_computation_configurations()] METRIC_FN: {metric_fn} ; TYPE: {str(type(metric_fn))}')
            metric_provider_kwargs = {
                "cls": metric_class,
                "execution_engine": self,
                "metric_domain_kwargs": metric_to_resolve.metric_domain_kwargs,
                "metric_value_kwargs": metric_to_resolve.metric_value_kwargs,
                "metrics": resolved_metric_dependencies_by_metric_name,
                "runtime_configuration": runtime_configuration,
            }
            if metric_fn is None:
                try:
                    (
                        metric_aggregate_fn,
                        compute_domain_kwargs,
                        accessor_domain_kwargs,
                    ) = resolved_metric_dependencies_by_metric_name.pop(
                        "metric_partial_fn"
                    )
                except KeyError as e:
                    raise gx_exceptions.MetricError(
                        message=f'Missing metric dependency: {str(e)} for metric "{metric_to_resolve.metric_name}".'
                    )

                # TODO: <Alex>ALEX</Alex>
                # print(f'\n[ALEX_TEST] [ExecutionEngine._build_direct_and_bundled_metric_computation_configurations()] PARTIAL_FOR_SURE_METRIC_FN: {metric_fn} ; TYPE: {str(type(metric_fn))}')
                # TODO: <Alex>ALEX</Alex>
                ## metric_fn_type: Union[MetricFunctionTypes, MetricPartialFunctionTypes] = getattr(metric_fn, "metric_fn_type", MetricFunctionTypes.VALUE)
                # TODO: <Alex>ALEX</Alex>
                # TODO: <Alex>ALEX</Alex>
                ## metric_fn_type: Union[MetricFunctionTypes, MetricPartialFunctionTypes] = getattr(metric_fn, "metric_fn_type")
                # TODO: <Alex>ALEX</Alex>
                ## print(f'\n[ALEX_TEST] [ExecutionEngine._build_direct_and_bundled_metric_computation_configurations()] PARTIAL_FOR_SURE_METRIC_FN_TYPE: {metric_fn_type} ; TYPE: {str(type(metric_fn_type))}')
                # TODO: <Alex>ALEX</Alex>
                metric_fn_bundle_configurations.append(
                    MetricComputationConfiguration(
                        metric_configuration=metric_to_resolve,
                        metric_fn=metric_aggregate_fn,
                        metric_provider_kwargs=metric_provider_kwargs,
                        compute_domain_kwargs=compute_domain_kwargs,
                        accessor_domain_kwargs=accessor_domain_kwargs,
                    )
                )
            else:
<<<<<<< HEAD
                # TODO: <Alex>ALEX</Alex>
                # metric_fn_type: Union[MetricFunctionTypes, MetricPartialFunctionTypes] = getattr(metric_fn, "metric_fn_type", MetricFunctionTypes.VALUE)
                # TODO: <Alex>ALEX</Alex>
                # TODO: <Alex>ALEX</Alex>
                # metric_fn_type: Union[
                #     MetricFunctionTypes, MetricPartialFunctionTypes
                # ] = getattr(metric_fn, "metric_fn_type")
                # TODO: <Alex>ALEX</Alex>
                # TODO: <Alex>ALEX</Alex>
                # if not metric_fn_type:
                #     print(f'\n[ALEX_TEST] [ExecutionEngine._build_direct_and_bundled_metric_computation_configurations()] VALUE_OR_AGGREGATE_METRIC_FN_TYPE-NOTHING!!!!!!!!!!!: {metric_fn_type} ; TYPE: {str(type(metric_fn_type))}')
                #     metric_fn_type = MetricFunctionTypes.VALUE
                # print(f'\n[ALEX_TEST] [ExecutionEngine._build_direct_and_bundled_metric_computation_configurations()] VALUE_OR_AGGREGATE_METRIC_FN_TYPE: {metric_fn_type} ; TYPE: {str(type(metric_fn_type))}')
                # TODO: <Alex>ALEX</Alex>
                # TODO: <Alex>ALEX</Alex>
                # if isinstance(
                #     metric_fn_type, (MetricFunctionTypes, MetricPartialFunctionTypes)
                # ) and metric_fn_type not in [
                #     MetricPartialFunctionTypes.MAP_FN,
                #     MetricPartialFunctionTypes.MAP_SERIES,
                #     MetricPartialFunctionTypes.WINDOW_FN,
                #     MetricPartialFunctionTypes.MAP_CONDITION_FN,
                #     MetricPartialFunctionTypes.MAP_CONDITION_SERIES,
                #     MetricPartialFunctionTypes.WINDOW_CONDITION_FN,
                #     MetricPartialFunctionTypes.AGGREGATE_FN,
                #     MetricFunctionTypes.VALUE,
                #     MetricFunctionTypes.MAP_VALUES,
                #     MetricFunctionTypes.MAP_VALUES,
                #     MetricFunctionTypes.AGGREGATE_VALUE,
                # ]:
                #     logger.warning(
                #         f'Unrecognized metric function type while trying to resolve "{metric_to_resolve.id}".'
                #     )
                # TODO: <Alex>ALEX</Alex>
=======
>>>>>>> e3afacb2
                metric_fn_direct_configurations.append(
                    MetricComputationConfiguration(
                        metric_configuration=metric_to_resolve,
                        metric_fn=metric_fn,
                        metric_provider_kwargs=metric_provider_kwargs,
                    )
                )

        return (
            retrieved_metrics,
            metric_fn_direct_configurations,
            metric_fn_bundle_configurations,
        )

    def _query_computed_metrics_store(
        self,
        metrics_to_resolve: Iterable[MetricConfiguration],
        runtime_configuration: Optional[dict] = None,
    ) -> Dict[Tuple[str, str, str], MetricValue]:
        metrics_to_resolve = filter(
            lambda element: self._is_metric_persistable(
                metric_name=element.metric_name
            ),
            metrics_to_resolve,
        )

        resolved_metrics: Dict[Tuple[str, str, str], MetricValue] = {}

        metric_configuration: MetricConfiguration
        batch_id: str
        key: ComputedMetricIdentifier
        res: Any
        for metric_configuration in metrics_to_resolve:
            batch_id = (
                metric_configuration.metric_domain_kwargs.get("batch_id")
                or self.batch_manager.active_batch_id
            )
            key = ComputedMetricIdentifier(
                computed_metric_key=(
                    batch_id,
                    metric_configuration.metric_name,
                    metric_configuration.metric_domain_kwargs_id,
                    metric_configuration.metric_value_kwargs_id,
                )
            )
            try:
                res = self._computed_metrics_store.get(key=key)
                resolved_metrics[metric_configuration.id] = res.value
            except gx_exceptions.InvalidKeyError as exc_ik:
                # TODO: <Alex>ALEX</Alex>
                print(
                    f'ExecutionEngine: Non-existent ComputedMetric record named "{key.computed_metric_key}".\n\nDetails: {exc_ik}'
                )
                # TODO: <Alex>ALEX</Alex>
            except ValidationError as exc_ve:
                # TODO: <Alex>ALEX</Alex>
                print(
                    f"ExecutionEngine: Invalid ComputedMetric record; validation error: {exc_ve}"
                )
                # TODO: <Alex>ALEX</Alex>

        return resolved_metrics

    def _get_computed_metric_evaluation_dependencies_by_metric_name(
        self,
        metric_to_resolve: MetricConfiguration,
        metrics: Dict[Tuple[str, str, str], MetricValue],
    ) -> Dict[str, Union[MetricValue, Tuple[Any, dict, dict]]]:
        """
        Gathers resolved (already computed) evaluation dependencies of metric-to-resolve (not yet computed)
        "MetricConfiguration" object by "metric_name" property of resolved "MetricConfiguration" objects.

        Args:
            metric_to_resolve: dependent (not yet resolved) "MetricConfiguration" object
            metrics: resolved (already computed) "MetricConfiguration" objects keyd by ID of that object

        Returns:
            Dictionary keyed by "metric_name" with values as computed metric or partial bundling information tuple
        """
        metric_dependencies_by_metric_name: Dict[
            str, Union[MetricValue, Tuple[Any, dict, dict]]
        ] = {}

        metric_name: str
        metric_configuration: MetricConfiguration
        for (
            metric_name,
            metric_configuration,
        ) in metric_to_resolve.metric_dependencies.items():
            if metric_configuration.id in metrics:
                metric_dependencies_by_metric_name[metric_name] = metrics[
                    metric_configuration.id
                ]
            elif self._caching and metric_configuration.id in self._metric_cache:  # type: ignore[operator] # TODO: update NoOpDict
                metric_dependencies_by_metric_name[metric_name] = self._metric_cache[
                    metric_configuration.id
                ]
            else:
                raise gx_exceptions.MetricError(
                    message=f'Missing metric dependency: "{metric_name}" for metric "{metric_to_resolve.metric_name}".'
                )

        return metric_dependencies_by_metric_name

    def _process_direct_and_bundled_metric_computation_configurations(
        self,
        metric_fn_direct_configurations: List[MetricComputationConfiguration],
        metric_fn_bundle_configurations: List[MetricComputationConfiguration],
    ) -> Dict[Tuple[str, str, str], MetricValue]:
        """
        This method processes directly-computable and bundled "MetricComputationConfiguration" objects.

        Args:
            metric_fn_direct_configurations: directly-computable "MetricComputationConfiguration" objects
            metric_fn_bundle_configurations: bundled "MetricComputationConfiguration" objects (column aggregates)

        Returns:
            resolved_metrics (Dict): a dictionary with the values for the metrics that have just been resolved.
        """
        resolved_metrics: Dict[Tuple[str, str, str], MetricValue] = {}

        metric_computation_configuration: MetricComputationConfiguration

        for metric_computation_configuration in metric_fn_direct_configurations:
            try:
                resolved_metrics[
                    metric_computation_configuration.metric_configuration.id
                ] = metric_computation_configuration.metric_fn(
                    **metric_computation_configuration.metric_provider_kwargs
                )
            except Exception as e:
                raise gx_exceptions.MetricResolutionError(
                    message=str(e),
                    failed_metrics=(
                        metric_computation_configuration.metric_configuration,
                    ),
                ) from e

        try:
            # an engine-specific way of computing metrics together
            resolved_metric_bundle: Dict[
                Tuple[str, str, str], MetricValue
            ] = self.resolve_metric_bundle(
                metric_fn_bundle=metric_fn_bundle_configurations
            )
            resolved_metrics.update(resolved_metric_bundle)
        except Exception as e:
            raise gx_exceptions.MetricResolutionError(
                message=str(e),
                failed_metrics=[
                    metric_computation_configuration.metric_configuration
                    for metric_computation_configuration in metric_fn_bundle_configurations
                ],
            ) from e

        if self._caching:
            self._metric_cache.update(resolved_metrics)

        return resolved_metrics

    def _persist_newly_computed_metrics_into_computed_metrics_store(
        self,
        metrics: Dict[Tuple[str, str, str], MetricValue],
        metric_fn_direct_configurations: List[MetricComputationConfiguration],
        metric_fn_bundle_configurations: List[MetricComputationConfiguration],
    ) -> None:
        metric_computation_configurations: List[MetricComputationConfiguration] = list(
            filter(
                lambda element: self._is_metric_persistable(
                    metric_name=element.metric_configuration.metric_name
                ),
                metric_fn_direct_configurations + metric_fn_bundle_configurations,
            )
        )

        batch_id: str
        key: ComputedMetricIdentifier
        timestamp: datetime.datetime
        computed_metric: ComputedMetric
        metric_computation_configuration: MetricComputationConfiguration
        for metric_computation_configuration in metric_computation_configurations:
            batch_id: Optional[Union[str, UUID]]
            batch_id = (
                metric_computation_configuration.metric_configuration.metric_domain_kwargs.get(
                    "batch_id"
                )
                or self.batch_manager.active_batch_id
            )
            key = ComputedMetricIdentifier(
                computed_metric_key=(
                    batch_id,
                    metric_computation_configuration.metric_configuration.metric_name,
                    metric_computation_configuration.metric_configuration.metric_domain_kwargs_id,
                    metric_computation_configuration.metric_configuration.metric_value_kwargs_id,
                )
            )
            metric_name: Optional[str]
            metric_domain_kwargs_id: Optional[Union[str, UUID]]
            metric_value_kwargs_id: Optional[Union[str, UUID]]
            (
                batch_id,
                metric_name,
                metric_domain_kwargs_id,
                metric_value_kwargs_id,
            ) = key.to_tuple()
            timestamp = datetime.datetime.now()
            computed_metric = ComputedMetric(
                batch_id=batch_id,
                metric_name=metric_name,
                metric_domain_kwargs_id=metric_domain_kwargs_id,
                metric_value_kwargs_id=metric_value_kwargs_id,
                created_at=timestamp,
                updated_at=timestamp,
                value=metrics[metric_computation_configuration.metric_configuration.id],
            )
            self._computed_metrics_store.set(key=key, value=computed_metric)

    # TODO: <Alex>ALEX</Alex>
    # def _is_metric_persistable(self, metric_name: str) -> bool:
    #     non_persistable: bool = (
    #         metric_name in IN_MEMORY_STORE_BACKEND_ONLY_PERSISTABLE_METRICS
    #         or metric_name.endswith(MetricPartialFunctionTypeSuffixes.CONDITION.value)
    #         or metric_name.endswith(
    #             MetricPartialFunctionTypeSuffixes.AGGREGATE_FUNCTION.value
    #         )
    #     )
    #     if non_persistable:
    #         return False
    #
    #     return self._is_metric_provider_persistable(metric_name=metric_name)
    # TODO: <Alex>ALEX</Alex>

    # TODO: <Alex>ALEX</Alex>
    def _is_metric_persistable(self, metric_name: str) -> bool:
        if metric_name in IN_MEMORY_STORE_BACKEND_ONLY_PERSISTABLE_METRICS:
            return False

        metric_class: Type[MetricProvider]
        metric_fn: Optional[Callable]
        metric_class, metric_fn = get_metric_provider(
            metric_name=metric_name, execution_engine=self
        )

        if not metric_class.is_persistable():
            return False

        metric_fn_type: MetricFunctionTypes | MetricPartialFunctionTypes | None = (
            getattr(metric_fn, "metric_fn_type", None)
        )

        persistable: bool = (
            metric_fn and (metric_fn_type == MetricFunctionTypes.VALUE)
        ) or (metric_fn is None)

        return persistable

    # TODO: <Alex>ALEX</Alex>

    # TODO: <Alex>ALEX</Alex>
    # def _get_queryable_computed_metrics_store_compatible_metrics(
    #     self,
    #     metrics_to_resolve: Iterable[MetricConfiguration],
    # ) -> Dict[Tuple[str, str, str], MetricValue]:
    #     metrics_to_resolve = filter(
    #         lambda element: not (element.metric_name in IN_MEMORY_STORE_BACKEND_ONLY_PERSISTABLE_METRICS or element.metric_name.endswith(MetricPartialFunctionTypeSuffixes.CONDITION.value)) and self._is_metric_provider_persistable(metric_name=element.metric_name),
    #         metrics_to_resolve,
    #     )
    #     aggregate_partial_function_metrics: Iterable[MetricConfiguration] = filter(
    #         lambda element: element.metric_name.endswith(MetricPartialFunctionTypeSuffixes.AGGREGATE_FUNCTION.value),
    #         metrics_to_resolve,
    #     )
    #
    #     try:
    #         return get_metric_provider(metric_name=metric_name, execution_engine=self)[
    #             0
    #         ].is_persistable()
    #     except gx_exceptions.MetricProviderError:
    #         pass
    #
    #     return True
    #     metrics_to_resolve = filter(
    #         lambda element: self._is_metric_persistable(
    #             metric_name=element.metric_name
    #         ),
    #         metrics_to_resolve,
    #     )
    # TODO: <Alex>ALEX</Alex>

    # TODO: <Alex>ALEX</Alex>
    # def _is_metric_provider_persistable(self, metric_name: str) -> bool:
    #     try:
    #         return get_metric_provider(metric_name=metric_name, execution_engine=self)[
    #             0
    #         ].is_persistable()
    #     except gx_exceptions.MetricProviderError:
    #         pass
    #
    #     return True
    # TODO: <Alex>ALEX</Alex>

    def _split_domain_kwargs(
        self,
        domain_kwargs: Dict[str, Any],
        domain_type: Union[str, MetricDomainTypes],
        accessor_keys: Optional[Iterable[str]] = None,
    ) -> SplitDomainKwargs:
        """Split domain_kwargs for all domain types into compute and accessor domain kwargs.

        Args:
            domain_kwargs: A dictionary consisting of the domain kwargs specifying which data to obtain
            domain_type: an Enum value indicating which metric domain the user would
            like to be using, or a corresponding string value representing it. String types include "identity",
            "column", "column_pair", "table" and "other". Enum types include capitalized versions of these from the
            class MetricDomainTypes.
            accessor_keys: keys that are part of the compute domain but should be ignored when
            describing the domain and simply transferred with their associated values into accessor_domain_kwargs.

        Returns:
            compute_domain_kwargs, accessor_domain_kwargs from domain_kwargs
            The union of compute_domain_kwargs, accessor_domain_kwargs is the input domain_kwargs
        """
        # Extracting value from enum if it is given for future computation
        domain_type = MetricDomainTypes(domain_type)

        # Warning user if accessor keys are in any domain that is not of type table, will be ignored
        if (
            domain_type != MetricDomainTypes.TABLE
            and accessor_keys is not None
            and len(list(accessor_keys)) > 0
        ):
            logger.warning(
                'Accessor keys ignored since Metric Domain Type is not "table"'
            )

        split_domain_kwargs: SplitDomainKwargs
        if domain_type == MetricDomainTypes.TABLE:
            split_domain_kwargs = self._split_table_metric_domain_kwargs(
                domain_kwargs, domain_type, accessor_keys
            )

        elif domain_type == MetricDomainTypes.COLUMN:
            split_domain_kwargs = self._split_column_metric_domain_kwargs(
                domain_kwargs,
                domain_type,
            )

        elif domain_type == MetricDomainTypes.COLUMN_PAIR:
            split_domain_kwargs = self._split_column_pair_metric_domain_kwargs(
                domain_kwargs,
                domain_type,
            )

        elif domain_type == MetricDomainTypes.MULTICOLUMN:
            split_domain_kwargs = self._split_multi_column_metric_domain_kwargs(
                domain_kwargs,
                domain_type,
            )
        else:
            compute_domain_kwargs = copy.deepcopy(domain_kwargs)
            accessor_domain_kwargs: Dict[str, Any] = {}
            split_domain_kwargs = SplitDomainKwargs(
                compute_domain_kwargs, accessor_domain_kwargs
            )

        return split_domain_kwargs

    @staticmethod
    def _split_table_metric_domain_kwargs(
        domain_kwargs: dict,
        domain_type: MetricDomainTypes,
        accessor_keys: Optional[Iterable[str]] = None,
    ) -> SplitDomainKwargs:
        """Split domain_kwargs for table domain types into compute and accessor domain kwargs.

        Args:
            domain_kwargs: A dictionary consisting of the domain kwargs specifying which data to obtain
            domain_type: an Enum value indicating which metric domain the user would
            like to be using.
            accessor_keys: keys that are part of the compute domain but should be ignored when
            describing the domain and simply transferred with their associated values into accessor_domain_kwargs.

        Returns:
            compute_domain_kwargs, accessor_domain_kwargs from domain_kwargs
            The union of compute_domain_kwargs, accessor_domain_kwargs is the input domain_kwargs
        """
        assert (
            domain_type == MetricDomainTypes.TABLE
        ), "This method only supports MetricDomainTypes.TABLE"

        compute_domain_kwargs: Dict = copy.deepcopy(domain_kwargs)
        accessor_domain_kwargs: Dict = {}

        if accessor_keys is not None and len(list(accessor_keys)) > 0:
            for key in accessor_keys:
                accessor_domain_kwargs[key] = compute_domain_kwargs.pop(key)
        if len(domain_kwargs.keys()) > 0:
            # Warn user if kwarg not "normal".
            unexpected_keys: set = set(compute_domain_kwargs.keys()).difference(
                {
                    "batch_id",
                    "table",
                    "row_condition",
                    "condition_parser",
                }
            )
            if len(unexpected_keys) > 0:
                unexpected_keys_str: str = ", ".join(
                    map(lambda element: f'"{element}"', unexpected_keys)
                )
                logger.warning(
                    f"""Unexpected key(s) {unexpected_keys_str} found in domain_kwargs for domain type "{domain_type.value}"."""
                )

        return SplitDomainKwargs(compute_domain_kwargs, accessor_domain_kwargs)

    @staticmethod
    def _split_column_metric_domain_kwargs(
        domain_kwargs: dict,
        domain_type: MetricDomainTypes,
    ) -> SplitDomainKwargs:
        """Split domain_kwargs for column domain types into compute and accessor domain kwargs.

        Args:
            domain_kwargs: A dictionary consisting of the domain kwargs specifying which data to obtain
            domain_type: an Enum value indicating which metric domain the user would
            like to be using.

        Returns:
            compute_domain_kwargs, accessor_domain_kwargs from domain_kwargs
            The union of compute_domain_kwargs, accessor_domain_kwargs is the input domain_kwargs
        """
        assert (
            domain_type == MetricDomainTypes.COLUMN
        ), "This method only supports MetricDomainTypes.COLUMN"

        compute_domain_kwargs: Dict = copy.deepcopy(domain_kwargs)
        accessor_domain_kwargs: Dict = {}

        if "column" not in compute_domain_kwargs:
            raise gx_exceptions.GreatExpectationsError(
                "Column not provided in compute_domain_kwargs"
            )

        accessor_domain_kwargs["column"] = compute_domain_kwargs.pop("column")

        return SplitDomainKwargs(compute_domain_kwargs, accessor_domain_kwargs)

    @staticmethod
    def _split_column_pair_metric_domain_kwargs(
        domain_kwargs: dict,
        domain_type: MetricDomainTypes,
    ) -> SplitDomainKwargs:
        """Split domain_kwargs for column pair domain types into compute and accessor domain kwargs.

        Args:
            domain_kwargs: A dictionary consisting of the domain kwargs specifying which data to obtain
            domain_type: an Enum value indicating which metric domain the user would
            like to be using.

        Returns:
            compute_domain_kwargs, accessor_domain_kwargs from domain_kwargs
            The union of compute_domain_kwargs, accessor_domain_kwargs is the input domain_kwargs
        """
        assert (
            domain_type == MetricDomainTypes.COLUMN_PAIR
        ), "This method only supports MetricDomainTypes.COLUMN_PAIR"

        compute_domain_kwargs: Dict = copy.deepcopy(domain_kwargs)
        accessor_domain_kwargs: Dict = {}

        if not ("column_A" in domain_kwargs and "column_B" in domain_kwargs):
            raise gx_exceptions.GreatExpectationsError(
                "column_A or column_B not found within domain_kwargs"
            )

        accessor_domain_kwargs["column_A"] = compute_domain_kwargs.pop("column_A")
        accessor_domain_kwargs["column_B"] = compute_domain_kwargs.pop("column_B")

        return SplitDomainKwargs(compute_domain_kwargs, accessor_domain_kwargs)

    @staticmethod
    def _split_multi_column_metric_domain_kwargs(
        domain_kwargs: dict,
        domain_type: MetricDomainTypes,
    ) -> SplitDomainKwargs:
        """Split domain_kwargs for multicolumn domain types into compute and accessor domain kwargs.

        Args:
            domain_kwargs: A dictionary consisting of the domain kwargs specifying which data to obtain
            domain_type: an Enum value indicating which metric domain the user would
            like to be using.

        Returns:
            compute_domain_kwargs, accessor_domain_kwargs from domain_kwargs
            The union of compute_domain_kwargs, accessor_domain_kwargs is the input domain_kwargs
        """
        assert (
            domain_type == MetricDomainTypes.MULTICOLUMN
        ), "This method only supports MetricDomainTypes.MULTICOLUMN"

        compute_domain_kwargs: Dict = copy.deepcopy(domain_kwargs)
        accessor_domain_kwargs: Dict = {}

        if "column_list" not in domain_kwargs:
            raise gx_exceptions.GreatExpectationsError(
                "column_list not found within domain_kwargs"
            )

        column_list = compute_domain_kwargs.pop("column_list")

        if len(column_list) < 2:
            raise gx_exceptions.GreatExpectationsError(
                "column_list must contain at least 2 columns"
            )

        accessor_domain_kwargs["column_list"] = column_list

        return SplitDomainKwargs(compute_domain_kwargs, accessor_domain_kwargs)<|MERGE_RESOLUTION|>--- conflicted
+++ resolved
@@ -26,14 +26,11 @@
 from great_expectations.computed_metrics.computed_metric import ComputedMetric
 from great_expectations.core.batch_manager import BatchManager
 from great_expectations.core.metric_domain_types import MetricDomainTypes
-<<<<<<< HEAD
 from great_expectations.core.metric_function_types import (
     MetricFunctionTypes,
     MetricPartialFunctionTypes,
     MetricPartialFunctionTypeSuffixes,
 )
-=======
->>>>>>> e3afacb2
 from great_expectations.core.util import (
     AzureUrl,
     DBFSPath,
@@ -605,43 +602,6 @@
                     )
                 )
             else:
-<<<<<<< HEAD
-                # TODO: <Alex>ALEX</Alex>
-                # metric_fn_type: Union[MetricFunctionTypes, MetricPartialFunctionTypes] = getattr(metric_fn, "metric_fn_type", MetricFunctionTypes.VALUE)
-                # TODO: <Alex>ALEX</Alex>
-                # TODO: <Alex>ALEX</Alex>
-                # metric_fn_type: Union[
-                #     MetricFunctionTypes, MetricPartialFunctionTypes
-                # ] = getattr(metric_fn, "metric_fn_type")
-                # TODO: <Alex>ALEX</Alex>
-                # TODO: <Alex>ALEX</Alex>
-                # if not metric_fn_type:
-                #     print(f'\n[ALEX_TEST] [ExecutionEngine._build_direct_and_bundled_metric_computation_configurations()] VALUE_OR_AGGREGATE_METRIC_FN_TYPE-NOTHING!!!!!!!!!!!: {metric_fn_type} ; TYPE: {str(type(metric_fn_type))}')
-                #     metric_fn_type = MetricFunctionTypes.VALUE
-                # print(f'\n[ALEX_TEST] [ExecutionEngine._build_direct_and_bundled_metric_computation_configurations()] VALUE_OR_AGGREGATE_METRIC_FN_TYPE: {metric_fn_type} ; TYPE: {str(type(metric_fn_type))}')
-                # TODO: <Alex>ALEX</Alex>
-                # TODO: <Alex>ALEX</Alex>
-                # if isinstance(
-                #     metric_fn_type, (MetricFunctionTypes, MetricPartialFunctionTypes)
-                # ) and metric_fn_type not in [
-                #     MetricPartialFunctionTypes.MAP_FN,
-                #     MetricPartialFunctionTypes.MAP_SERIES,
-                #     MetricPartialFunctionTypes.WINDOW_FN,
-                #     MetricPartialFunctionTypes.MAP_CONDITION_FN,
-                #     MetricPartialFunctionTypes.MAP_CONDITION_SERIES,
-                #     MetricPartialFunctionTypes.WINDOW_CONDITION_FN,
-                #     MetricPartialFunctionTypes.AGGREGATE_FN,
-                #     MetricFunctionTypes.VALUE,
-                #     MetricFunctionTypes.MAP_VALUES,
-                #     MetricFunctionTypes.MAP_VALUES,
-                #     MetricFunctionTypes.AGGREGATE_VALUE,
-                # ]:
-                #     logger.warning(
-                #         f'Unrecognized metric function type while trying to resolve "{metric_to_resolve.id}".'
-                #     )
-                # TODO: <Alex>ALEX</Alex>
-=======
->>>>>>> e3afacb2
                 metric_fn_direct_configurations.append(
                     MetricComputationConfiguration(
                         metric_configuration=metric_to_resolve,

from __future__ import annotations

import copy
import datetime
import decimal
import itertools
import logging
import numbers
from abc import ABC, abstractmethod
from enum import Enum
from typing import (
    TYPE_CHECKING,
    Any,
    Callable,
    ClassVar,
    Dict,
    List,
    Optional,
    Set,
    Tuple,
    Union,
)

import numpy as np
import pandas as pd

import great_expectations.exceptions as gx_exceptions
from great_expectations.core.batch import Batch, BatchRequestBase
from great_expectations.core.domain import Domain
from great_expectations.core.util import convert_to_json_serializable
from great_expectations.data_context.util import instantiate_class_from_config
from great_expectations.rule_based_profiler.attributed_resolved_metrics import (
    AttributedResolvedMetrics,
)
from great_expectations.rule_based_profiler.builder import Builder
from great_expectations.rule_based_profiler.config import ParameterBuilderConfig
from great_expectations.rule_based_profiler.helpers.util import (
    build_metric_domain_kwargs,
)
from great_expectations.rule_based_profiler.helpers.util import (
    get_batch_ids as get_batch_ids_from_batch_list_or_batch_request,
)
from great_expectations.rule_based_profiler.helpers.util import (
    get_parameter_value_and_validate_return_type,
)
from great_expectations.rule_based_profiler.helpers.util import (
    get_validator as get_validator_using_batch_list_or_batch_request,
)
from great_expectations.rule_based_profiler.metric_computation_result import (
    MetricComputationResult,
    MetricValues,
)
from great_expectations.rule_based_profiler.parameter_container import (
    PARAMETER_KEY,
    RAW_PARAMETER_KEY,
    ParameterContainer,
    build_parameter_container,
    get_fully_qualified_parameter_names,
)
from great_expectations.types.attributes import Attributes
from great_expectations.util import is_parseable_date
from great_expectations.validator.computed_metric import MetricValue
from great_expectations.validator.exception_info import ExceptionInfo
from great_expectations.validator.metric_configuration import MetricConfiguration
from great_expectations.validator.validation_graph import ValidationGraph

if TYPE_CHECKING:
    from great_expectations.data_context.data_context.abstract_data_context import (
        AbstractDataContext,
    )
    from great_expectations.validator.validator import Validator

logger = logging.getLogger(__name__)
logger.setLevel(logging.INFO)


class MetricsComputationResultFormat(Enum):
    VALIDATION_GRAPH = "validation_graph"
    RESOLVED_METRICS = "resolved_metrics"


class ParameterBuilder(ABC, Builder):
    """
    A ParameterBuilder implementation provides support for building Expectation Configuration Parameters suitable for
    use in other ParameterBuilders or in ConfigurationBuilders as part of profiling.

    A ParameterBuilder is configured as part of a ProfilerRule. Its primary interface is the `build_parameters` method.

    As part of a ProfilerRule, the following configuration will create a new parameter for each domain returned by the
    domain_builder, with an associated id.

        ```
        parameter_builders:
          - name: my_parameter_builder
            class_name: MetricMultiBatchParameterBuilder
            metric_name: column.mean
        ```
    """

    exclude_field_names: ClassVar[Set[str]] = Builder.exclude_field_names | {
        "evaluation_parameter_builders",
    }

    def __init__(
        self,
        name: str,
        evaluation_parameter_builder_configs: Optional[
            List[ParameterBuilderConfig]
        ] = None,
        data_context: Optional[AbstractDataContext] = None,
    ) -> None:
        """
        The ParameterBuilder will build ParameterNode objects for a Domain from the Rule.

        Args:
            name: the name of this parameter builder -- this is user-specified parameter name (from configuration);
            it is not the fully-qualified parameter name; a fully-qualified parameter name must start with "$parameter."
            and may contain one or more subsequent parts (e.g., "$parameter.<my_param_from_config>.<metric_name>").
            evaluation_parameter_builder_configs: ParameterBuilder configurations, executing and making whose respective
            ParameterBuilder objects' outputs available (as fully-qualified parameter names) is pre-requisite.
            These "ParameterBuilder" configurations help build parameters needed for this "ParameterBuilder".
            data_context: AbstractDataContext associated with ParameterBuilder
        """
        super().__init__(data_context=data_context)

        self._name = name

        self._evaluation_parameter_builder_configs = (
            evaluation_parameter_builder_configs
        )

        self._evaluation_parameter_builders = init_rule_parameter_builders(
            parameter_builder_configs=evaluation_parameter_builder_configs,
            data_context=self._data_context,
        )

    def build_parameters(
        self,
        domain: Domain,
        variables: Optional[ParameterContainer] = None,
        parameters: Optional[Dict[str, ParameterContainer]] = None,
        parameter_computation_impl: Optional[Callable] = None,
        batch_list: Optional[List[Batch]] = None,
        batch_request: Optional[Union[BatchRequestBase, dict]] = None,
        runtime_configuration: Optional[dict] = None,
    ) -> None:
        """
        Args:
            domain: "Domain" object that is context for execution of this "ParameterBuilder" object.
            variables: attribute name/value pairs
            parameters: Dictionary of "ParameterContainer" objects corresponding to all "Domain" objects in memory.
            parameter_computation_impl: Object containing desired "ParameterBuilder" implementation.
            batch_list: Explicit list of "Batch" objects to supply data at runtime.
            batch_request: Explicit batch_request used to supply data at runtime.
            runtime_configuration: Additional run-time settings (see "Validator.DEFAULT_RUNTIME_CONFIGURATION").
        """
        runtime_configuration = runtime_configuration or {}

        fully_qualified_parameter_names: List[
            str
        ] = get_fully_qualified_parameter_names(
            domain=domain,
            variables=variables,
            parameters=parameters,
        )

        # recompute_existing_parameter_values: If "True", recompute value if "fully_qualified_parameter_name" exists.
        recompute_existing_parameter_values: bool = runtime_configuration.get(
            "recompute_existing_parameter_values", False
        )

        if (
            recompute_existing_parameter_values
            or self.raw_fully_qualified_parameter_name
            not in fully_qualified_parameter_names
            or self.json_serialized_fully_qualified_parameter_name
            not in fully_qualified_parameter_names
        ):
            self.set_batch_list_if_null_batch_request(
                batch_list=batch_list,
                batch_request=batch_request,
            )

            self.resolve_evaluation_dependencies(
                domain=domain,
                variables=variables,
                parameters=parameters,
                fully_qualified_parameter_names=fully_qualified_parameter_names,
                runtime_configuration=runtime_configuration,
            )

            if parameter_computation_impl is None:
                parameter_computation_impl = self._build_parameters

            parameter_computation_result: Attributes = parameter_computation_impl(
                domain=domain,
                variables=variables,
                parameters=parameters,
<<<<<<< HEAD
                recompute_existing_parameter_values=recompute_existing_parameter_values,
=======
>>>>>>> 1ada87e8
                runtime_configuration=runtime_configuration,
            )

            parameter_values: Dict[str, Any] = {
                self.raw_fully_qualified_parameter_name: parameter_computation_result,
                self.json_serialized_fully_qualified_parameter_name: convert_to_json_serializable(
                    data=parameter_computation_result
                ),
            }

            build_parameter_container(
                parameter_container=parameters[domain.id],
                parameter_values=parameter_values,
            )

    def resolve_evaluation_dependencies(
        self,
        domain: Domain,
        variables: Optional[ParameterContainer] = None,
        parameters: Optional[Dict[str, ParameterContainer]] = None,
        fully_qualified_parameter_names: Optional[List[str]] = None,
        runtime_configuration: Optional[dict] = None,
    ) -> None:
        """
        This method computes ("resolves") pre-requisite ("evaluation") dependencies (i.e., results of executing other
        "ParameterBuilder" objects), whose output(s) are needed by specified "ParameterBuilder" object to operate.
        """
        # Step-1: Check if any "evaluation_parameter_builders" are configured for specified "ParameterBuilder" object.
        evaluation_parameter_builders: List[
            ParameterBuilder
        ] = self.evaluation_parameter_builders

        if not evaluation_parameter_builders:
            return

        # Step-2: Obtain all fully-qualified parameter names ("variables" and "parameter" keys) in namespace of "Domain"
        # (fully-qualified parameter names are stored in "ParameterNode" objects of "ParameterContainer" of "Domain"
        # when "ParameterBuilder.build_parameters()" is executed for "ParameterBuilder.fully_qualified_parameter_name");
        # this list contains "raw" (for internal calculations) and "JSON-serialized" fully-qualified parameter names.
        if fully_qualified_parameter_names is None:
            fully_qualified_parameter_names = get_fully_qualified_parameter_names(
                domain=domain,
                variables=variables,
                parameters=parameters,
            )

        # Step-3: Check presence of fully-qualified parameter names of "ParameterBuilder" objects, obtained by iterating
        # over evaluation dependencies.  Execute "ParameterBuilder.build_parameters()" if not in "Domain" scoped list.
        evaluation_parameter_builder: ParameterBuilder
        for evaluation_parameter_builder in evaluation_parameter_builders:
            if (
                evaluation_parameter_builder.raw_fully_qualified_parameter_name
                not in fully_qualified_parameter_names
                or evaluation_parameter_builder.json_serialized_fully_qualified_parameter_name
                not in fully_qualified_parameter_names
            ):
                evaluation_parameter_builder.set_batch_list_if_null_batch_request(
                    batch_list=self.batch_list,
                    batch_request=self.batch_request,
                )

                evaluation_parameter_builder.build_parameters(
                    domain=domain,
                    variables=variables,
                    parameters=parameters,
                    runtime_configuration=runtime_configuration,
                )

    @abstractmethod
    def _build_parameters(
        self,
        domain: Domain,
        variables: Optional[ParameterContainer] = None,
        parameters: Optional[Dict[str, ParameterContainer]] = None,
        runtime_configuration: Optional[dict] = None,
    ) -> Attributes:
        """
        Builds ParameterContainer object that holds ParameterNode objects with attribute name-value pairs and details.

        Returns:
            Attributes object, containing computed parameter values and parameter computation details metadata.
        """
        pass

    @property
    def name(self) -> str:
        return self._name

    @property
    def evaluation_parameter_builders(
        self,
    ) -> Optional[List[ParameterBuilder]]:
        return self._evaluation_parameter_builders

    @property
    def evaluation_parameter_builder_configs(
        self,
    ) -> Optional[List[ParameterBuilderConfig]]:
        return self._evaluation_parameter_builder_configs

    @property
    def raw_fully_qualified_parameter_name(self) -> str:
        """
        This fully-qualified parameter name references "raw" "ParameterNode" output (including "Numpy" "dtype" values).
        """
        return f"{RAW_PARAMETER_KEY}{self.name}"

    @property
    def json_serialized_fully_qualified_parameter_name(self) -> str:
        """
        This fully-qualified parameter name references "JSON-serialized" "ParameterNode" output.
        """
        return f"{PARAMETER_KEY}{self.name}"

    def get_validator(
        self,
        domain: Optional[Domain] = None,
        variables: Optional[ParameterContainer] = None,
        parameters: Optional[Dict[str, ParameterContainer]] = None,
    ) -> Optional[Validator]:
        return get_validator_using_batch_list_or_batch_request(
            purpose="parameter_builder",
            data_context=self.data_context,
            batch_list=self.batch_list,
            batch_request=self.batch_request,
            domain=domain,
            variables=variables,
            parameters=parameters,
        )

    def get_batch_ids(
        self,
        limit: Optional[int] = None,
        domain: Optional[Domain] = None,
        variables: Optional[ParameterContainer] = None,
        parameters: Optional[Dict[str, ParameterContainer]] = None,
    ) -> Optional[List[str]]:
        return get_batch_ids_from_batch_list_or_batch_request(
            data_context=self.data_context,
            batch_list=self.batch_list,
            batch_request=self.batch_request,
            limit=limit,
            domain=domain,
            variables=variables,
            parameters=parameters,
        )

    def get_metrics(
        self,
        metric_name: str,
        metric_domain_kwargs: Optional[
            Union[Union[str, dict], List[Union[str, dict]]]
        ] = None,
        metric_value_kwargs: Optional[
            Union[Union[str, dict], List[Union[str, dict]]]
        ] = None,
        limit: Optional[int] = None,
        enforce_numeric_metric: Union[str, bool] = False,
        replace_nan_with_zero: Union[str, bool] = False,
        runtime_configuration: Optional[dict] = None,
        result_format: Union[
            str, MetricsComputationResultFormat
        ] = MetricsComputationResultFormat.RESOLVED_METRICS,
        domain: Optional[Domain] = None,
        variables: Optional[ParameterContainer] = None,
        parameters: Optional[Dict[str, ParameterContainer]] = None,
    ) -> MetricComputationResult:
        """
        General multi-batch metric computation facility.

        Computes specified metric (can be multi-dimensional, numeric, non-numeric, or mixed) and conditions (or
        "sanitizes") result according to two criteria: enforcing metric output to be numeric and handling NaN values.
        :param metric_name: Name of metric of interest, being computed.
        :param metric_domain_kwargs: Metric Domain Kwargs is an essential parameter of the MetricConfiguration object.
        :param metric_value_kwargs: Metric Value Kwargs is an essential parameter of the MetricConfiguration object.
        :param limit: Optional limit on number of "Batch" objects requested (supports single-Batch scenarios).
        :param enforce_numeric_metric: Flag controlling whether or not metric output must be numerically-valued.
        :param replace_nan_with_zero: Directive controlling how NaN metric values, if encountered, should be handled.
        :param runtime_configuration: Additional run-time settings (see "Validator.DEFAULT_RUNTIME_CONFIGURATION").
        :param result_format: Directive controlling whether or not to return only unresolved "ValidationGraph".
        :param domain: "Domain" object scoping "$variable"/"$parameter"-style references in configuration and runtime.
        :param variables: Part of the "rule state" available for "$variable"-style references.
        :param parameters: Part of the "rule state" available for "$parameter"-style references.
        :return: "MetricComputationResult" object, containing both: data samples in the format "N x R^m", where "N"
        (most significant dimension) is the number of measurements (e.g., one per "Batch" of data), while "R^m" is the
        multi-dimensional metric, whose values are being estimated, and details (to be used for metadata purposes).
        """
        if not metric_name:
            raise gx_exceptions.ProfilerExecutionError(
                message=f"""Utilizing "{self.__class__.__name__}.get_metrics()" requires valid "metric_name" to be \
specified (empty "metric_name" value detected)."""
            )

        batch_ids: Optional[List[str]] = self.get_batch_ids(
            limit=limit,
            domain=domain,
            variables=variables,
            parameters=parameters,
        )
        if not batch_ids:
            raise gx_exceptions.ProfilerExecutionError(
                message=f"Utilizing a {self.__class__.__name__} requires a non-empty list of Batch identifiers."
            )

        """
        Compute metrics, corresponding to multiple "MetricConfiguration" directives, together, rather than individually.

        As a strategy, since "metric_domain_kwargs" changes depending on "batch_id", "metric_value_kwargs" serves as
        identifying entity (through "AttributedResolvedMetrics") for accessing resolved metrics (computation results).

        All "MetricConfiguration" directives are generated by combining each metric_value_kwargs" with
        "metric_domain_kwargs" for all "batch_ids" (where every "metric_domain_kwargs" represents separate "batch_id").
        Then, all "MetricConfiguration" objects, collected into list as container, are resolved simultaneously.
        """

        # Step-1: Gather "metric_domain_kwargs" (corresponding to "batch_ids").

        domain_kwargs: dict = build_metric_domain_kwargs(
            batch_id=None,
            metric_domain_kwargs=metric_domain_kwargs,
            domain=domain,
            variables=variables,
            parameters=parameters,
        )

        batch_id: str

        metric_domain_kwargs = [
            copy.deepcopy(
                build_metric_domain_kwargs(
                    batch_id=batch_id,
                    metric_domain_kwargs=copy.deepcopy(domain_kwargs),
                    domain=domain,
                    variables=variables,
                    parameters=parameters,
                )
            )
            for batch_id in batch_ids
        ]

        # Step-2: Gather "metric_value_kwargs" (caller may require same metric computed for multiple arguments).

        if not isinstance(metric_value_kwargs, list):
            metric_value_kwargs = [metric_value_kwargs]

        value_kwargs_cursor: dict
        metric_value_kwargs = [
            # Obtain value kwargs from "rule state" (i.e., variables and parameters); from instance variable otherwise.
            get_parameter_value_and_validate_return_type(
                domain=domain,
                parameter_reference=value_kwargs_cursor,
                expected_return_type=None,
                variables=variables,
                parameters=parameters,
            )
            for value_kwargs_cursor in metric_value_kwargs
        ]

        # Step-3: Generate "MetricConfiguration" directives for all "metric_domain_kwargs"/"metric_value_kwargs" pairs.

        domain_kwargs_cursor: dict
        kwargs_combinations: List[List[dict]] = [
            [domain_kwargs_cursor, value_kwargs_cursor]
            for value_kwargs_cursor in metric_value_kwargs
            for domain_kwargs_cursor in metric_domain_kwargs
        ]

        metrics_to_resolve: List[MetricConfiguration]

        kwargs_pair_cursor: List[dict, dict]
        metrics_to_resolve = [
            MetricConfiguration(
                metric_name=metric_name,
                metric_domain_kwargs=kwargs_pair_cursor[0],
                metric_value_kwargs=kwargs_pair_cursor[1],
            )
            for kwargs_pair_cursor in kwargs_combinations
        ]

        # Step-4: Resolve all metrics in one operation simultaneously.

        # The Validator object used for metric calculation purposes.
        validator: Validator = self.get_validator(
            domain=domain,
            variables=variables,
            parameters=parameters,
        )

        graph: ValidationGraph = (
            validator.metrics_calculator.build_metric_dependency_graph(
                metric_configurations=metrics_to_resolve,
                runtime_configuration=runtime_configuration,
            )
        )

        # Obtain result_format from "rule state" (i.e., variables and parameters); from instance variable otherwise.
        result_format = get_parameter_value_and_validate_return_type(
            domain=domain,
            parameter_reference=result_format,
            expected_return_type=(str, MetricsComputationResultFormat),
            variables=variables,
            parameters=parameters,
        )
        if isinstance(result_format, str):
            try:
                result_format = MetricsComputationResultFormat(result_format.lower())
            except (TypeError, KeyError) as e:
                raise ValueError(
                    f""" {e}: Cannot compute metrics (result_format "{str(result_format)}" of type \
"{str(type(result_format))}" is not supported).
"""
                )
        elif not isinstance(result_format, MetricsComputationResultFormat):
            raise ValueError(
                f"""Cannot compute metrics (result_format "{str(result_format)}" of type "{str(type(result_format))}" \
is not supported).
"""
            )

        details: dict = {
            "metric_configuration": {
                "metric_name": metric_name,
                "domain_kwargs": domain_kwargs,
                "metric_value_kwargs": metric_value_kwargs[0]
                if len(metric_value_kwargs) == 1
                else metric_value_kwargs,
            },
            "num_batches": len(batch_ids),
        }

        if result_format not in [
            MetricsComputationResultFormat.VALIDATION_GRAPH,
            MetricsComputationResultFormat.RESOLVED_METRICS,
        ]:
            raise ValueError(
                f"""Metric computation result format "{result_format}" is not recognized."""
            )

        if result_format == MetricsComputationResultFormat.VALIDATION_GRAPH:
            # Step-5: Build and return result to receiver (contains "ValidationGraph" only).
            details["graph"] = graph
            return MetricComputationResult(
                attributed_resolved_metrics=None,
                details=details,
            )

        resolved_metrics: Dict[Tuple[str, str, str], MetricValue]
        aborted_metrics_info: Dict[
            Tuple[str, str, str],
            Dict[str, Union[MetricConfiguration, Set[ExceptionInfo], int]],
        ]
        (
            resolved_metrics,
            aborted_metrics_info,
        ) = validator.metrics_calculator.resolve_validation_graph_and_handle_aborted_metrics_info(
            graph=graph,
            runtime_configuration=runtime_configuration,
            min_graph_edges_pbar_enable=0,
        )

        # Step-6: Map resolved metrics to their attributes for identification and recovery by receiver.

        attributed_resolved_metrics_map: Dict[str, AttributedResolvedMetrics] = {}

        resolved_metric_value: MetricValue
        attributed_resolved_metrics: AttributedResolvedMetrics
        metric_configuration: MetricConfiguration
        for metric_configuration in metrics_to_resolve:
            attributed_resolved_metrics = attributed_resolved_metrics_map.get(
                metric_configuration.metric_value_kwargs_id
            )
            if attributed_resolved_metrics is None:
                attributed_resolved_metrics = AttributedResolvedMetrics(
                    batch_ids=batch_ids,
                    metric_attributes=Attributes(
                        metric_configuration.metric_value_kwargs
                    ),
                    metric_values_by_batch_id=None,
                )
                attributed_resolved_metrics_map[
                    metric_configuration.metric_value_kwargs_id
                ] = attributed_resolved_metrics

            if metric_configuration.id in resolved_metrics:
                resolved_metric_value = resolved_metrics[metric_configuration.id]
                attributed_resolved_metrics.add_resolved_metric(
                    batch_id=metric_configuration.metric_domain_kwargs["batch_id"],
                    value=resolved_metric_value,
                )
            else:
                logger.warning(
                    f"{metric_configuration.id[0]} was not found in the resolved Metrics for ParameterBuilder."
                )
                continue

        metric_attributes_id: str
        for (
            metric_attributes_id,
            attributed_resolved_metrics,
        ) in attributed_resolved_metrics_map.items():
            if attributed_resolved_metrics.conditioned_metric_values is not None:
                attributed_resolved_metrics.metric_values_by_batch_id = {
                    batch_id: [resolved_metric_value]
                    for batch_id, resolved_metric_value in attributed_resolved_metrics.attributed_metric_values.items()
                }
                attributed_resolved_metrics_map[
                    metric_attributes_id
                ] = attributed_resolved_metrics

        # Step-7: Apply numeric/hygiene flags (e.g., "enforce_numeric_metric", "replace_nan_with_zero") to results.

        for (
            metric_attributes_id,
            attributed_resolved_metrics,
        ) in attributed_resolved_metrics_map.items():
            self._sanitize_metric_computation(
                parameter_builder=self,
                metric_name=metric_name,
                attributed_resolved_metrics=attributed_resolved_metrics,
                enforce_numeric_metric=enforce_numeric_metric,
                replace_nan_with_zero=replace_nan_with_zero,
                domain=domain,
                variables=variables,
                parameters=parameters,
            )

        # Step-8: Build and return result to receiver (apply simplifications to cases of single "metric_value_kwargs").

        return MetricComputationResult(
            attributed_resolved_metrics=list(attributed_resolved_metrics_map.values()),
            details=details,
        )

    @staticmethod
    def _sanitize_metric_computation(
        parameter_builder: ParameterBuilder,
        metric_name: str,
        attributed_resolved_metrics: AttributedResolvedMetrics,
        enforce_numeric_metric: Union[str, bool] = False,
        replace_nan_with_zero: Union[str, bool] = False,
        domain: Optional[Domain] = None,
        variables: Optional[ParameterContainer] = None,
        parameters: Optional[Dict[str, ParameterContainer]] = None,
    ) -> None:
        """
        This method conditions (or "sanitizes") data samples in the format "N x R^m", where "N" (most significant
        dimension) is the number of measurements (e.g., one per Batch of data), while "R^m" is the multi-dimensional
        metric, whose values are being estimated.  The "conditioning" operations are:
        1. If "enforce_numeric_metric" flag is set, raise an error if a non-numeric value is found in sample vectors.
        2. Further, if a NaN is encountered in a sample vectors and "replace_nan_with_zero" is True, then replace those
        NaN values with the 0.0 floating point number; if "replace_nan_with_zero" is False, then raise an error.
        """
        # Obtain enforce_numeric_metric from "rule state" (i.e., variables and parameters); from instance variable otherwise.
        enforce_numeric_metric = get_parameter_value_and_validate_return_type(
            domain=domain,
            parameter_reference=enforce_numeric_metric,
            expected_return_type=bool,
            variables=variables,
            parameters=parameters,
        )

        # Obtain replace_nan_with_zero from "rule state" (i.e., variables and parameters); from instance variable otherwise.
        replace_nan_with_zero = get_parameter_value_and_validate_return_type(
            domain=domain,
            parameter_reference=replace_nan_with_zero,
            expected_return_type=bool,
            variables=variables,
            parameters=parameters,
        )

        if not (enforce_numeric_metric or replace_nan_with_zero):
            return

        metric_values_by_batch_id: Dict[str, MetricValue] = {}

        # noinspection PyTypeChecker
        conditioned_attributed_metric_values: Dict[str, MetricValues] = dict(
            filter(
                lambda element: element[1] is not None,
                attributed_resolved_metrics.conditioned_attributed_metric_values.items(),
            )
        )
        batch_id: str
        metric_values: MetricValues
        for (
            batch_id,
            metric_values,
        ) in conditioned_attributed_metric_values.items():
            batch_metric_values: MetricValues = []

            metric_value_shape: tuple = metric_values.shape

            # Generate all permutations of indexes for accessing every element of the multi-dimensional metric.
            metric_value_shape_idx: int
            axes: List[np.ndarray] = [
                np.indices(dimensions=(metric_value_shape_idx,))[0]
                for metric_value_shape_idx in metric_value_shape
            ]
            metric_value_indices: List[tuple] = list(itertools.product(*tuple(axes)))

            metric_value_idx: tuple
            for metric_value_idx in metric_value_indices:
                metric_value: MetricValue = metric_values[metric_value_idx]
                if enforce_numeric_metric:
                    if pd.isnull(metric_value):
                        if not replace_nan_with_zero:
                            raise ValueError(
                                f"""Computation of metric "{metric_name}" resulted in NaN ("not a number") value."""
                            )

                        batch_metric_values.append(0.0)
                    elif not (
                        (
                            isinstance(metric_value, (str, np.str_))
                            and is_parseable_date(value=metric_value)
                        )
                        or isinstance(metric_value, datetime.datetime)
                        or isinstance(metric_value, numbers.Number)
                        or isinstance(metric_value, decimal.Decimal)
                        or np.issubdtype(metric_value.dtype, np.number)
                    ):
                        raise gx_exceptions.ProfilerExecutionError(
                            message=f"""Applicability of {parameter_builder.__class__.__name__} is restricted to \
numeric-valued and datetime-valued metrics (value {metric_value} of type "{str(type(metric_value))}" was computed).
"""
                        )
                    else:
                        batch_metric_values.append(metric_value)
                else:
                    batch_metric_values.append(metric_value)

            metric_values_by_batch_id[batch_id] = np.asarray(batch_metric_values)

        attributed_resolved_metrics.metric_values_by_batch_id = (
            metric_values_by_batch_id
        )

    @staticmethod
    def _get_best_candidate_above_threshold(
        candidate_ratio_dict: Dict[str, float],
        threshold: float,
    ) -> Tuple[Optional[str], float]:
        """
        Helper method to calculate which candidate strings or patterns are the best match (ie. highest ratio),
        provided they are also above the threshold.
        """
        best_candidate: Optional[str] = None
        best_ratio: float = 0.0

        candidate: str
        ratio: float
        for candidate, ratio in candidate_ratio_dict.items():
            if ratio > best_ratio and ratio >= threshold:
                best_candidate = candidate
                best_ratio = ratio

        return best_candidate, best_ratio

    @staticmethod
    def _get_sorted_candidates_and_ratios(
        candidate_ratio_dict: Dict[str, float],
    ) -> Dict[str, float]:
        """
        Helper method to sort all candidate strings or patterns by success ratio (how well they matched the domain).

        Returns sorted dict of candidate as key and ratio as value
        """
        # noinspection PyTypeChecker
        return dict(
            sorted(
                candidate_ratio_dict.items(),
                key=lambda element: element[1],
                reverse=True,
            )
        )


def init_rule_parameter_builders(
    parameter_builder_configs: Optional[List[dict]] = None,
    data_context: Optional[AbstractDataContext] = None,
) -> Optional[List[ParameterBuilder]]:
    if parameter_builder_configs is None:
        return None

    return [
        init_parameter_builder(
            parameter_builder_config=parameter_builder_config,
            data_context=data_context,
        )
        for parameter_builder_config in parameter_builder_configs
    ]


def init_parameter_builder(
    parameter_builder_config: Union[ParameterBuilderConfig, dict],
    data_context: Optional[AbstractDataContext] = None,
) -> ParameterBuilder:
    if not isinstance(parameter_builder_config, dict):
        parameter_builder_config = parameter_builder_config.to_dict()

    parameter_builder: ParameterBuilder = instantiate_class_from_config(
        config=parameter_builder_config,
        runtime_environment={"data_context": data_context},
        config_defaults={
            "module_name": "great_expectations.rule_based_profiler.parameter_builder"
        },
    )
    return parameter_builder<|MERGE_RESOLUTION|>--- conflicted
+++ resolved
@@ -196,10 +196,6 @@
                 domain=domain,
                 variables=variables,
                 parameters=parameters,
-<<<<<<< HEAD
-                recompute_existing_parameter_values=recompute_existing_parameter_values,
-=======
->>>>>>> 1ada87e8
                 runtime_configuration=runtime_configuration,
             )
 

from abc import ABCMeta, abstractmethod
from inspect import isabstract
from typing import Any, Dict, Iterable, List, Optional, Set, Tuple, Union

from great_expectations.core.batch import Batch, BatchRequestBase
<<<<<<< HEAD
from great_expectations.core.id_dict import convert_dictionary_to_id_dict
=======
from great_expectations.core.id_dict import deep_convert_properties_iterable_to_id_dict
>>>>>>> 366e64eb
from great_expectations.core.usage_statistics.usage_statistics import (
    UsageStatisticsHandler,
)
from great_expectations.rule_based_profiler import RuleBasedProfilerResult
from great_expectations.rule_based_profiler.config import ParameterBuilderConfig
from great_expectations.rule_based_profiler.data_assistant_result import (
    DataAssistantResult,
)
from great_expectations.rule_based_profiler.domain import Domain, SemanticDomainTypes
from great_expectations.rule_based_profiler.domain_builder import (
    MapMetricColumnDomainBuilder,
)
from great_expectations.rule_based_profiler.expectation_configuration_builder import (
    DefaultExpectationConfigurationBuilder,
    ExpectationConfigurationBuilder,
)
from great_expectations.rule_based_profiler.helpers.configuration_reconciliation import (
    DEFAULT_RECONCILATION_DIRECTIVES,
)
from great_expectations.rule_based_profiler.helpers.runtime_environment import (
    RuntimeEnvironmentDomainTypeDirectives,
    RuntimeEnvironmentVariablesDirectives,
)
from great_expectations.rule_based_profiler.helpers.util import sanitize_parameter_name
from great_expectations.rule_based_profiler.parameter_builder import (
    HistogramSingleBatchParameterBuilder,
    MeanUnexpectedMapMetricMultiBatchParameterBuilder,
    MetricMultiBatchParameterBuilder,
    MetricSingleBatchParameterBuilder,
    NumericMetricRangeMultiBatchParameterBuilder,
    ParameterBuilder,
)
from great_expectations.rule_based_profiler.parameter_builder.regex_pattern_string_parameter_builder import (
    RegexPatternStringParameterBuilder,
)
from great_expectations.rule_based_profiler.parameter_container import (
    DOMAIN_KWARGS_PARAMETER_FULLY_QUALIFIED_NAME,
    FULLY_QUALIFIED_PARAMETER_NAME_METADATA_KEY,
    FULLY_QUALIFIED_PARAMETER_NAME_SEPARATOR_CHARACTER,
    FULLY_QUALIFIED_PARAMETER_NAME_VALUE_KEY,
    VARIABLES_KEY,
    ParameterNode,
)
from great_expectations.rule_based_profiler.rule import Rule
from great_expectations.rule_based_profiler.rule_based_profiler import (
    BaseRuleBasedProfiler,
    RuleBasedProfiler,
)
from great_expectations.util import camel_to_snake, measure_execution_time
from great_expectations.validator.validator import Validator


# noinspection PyMethodParameters
class MetaDataAssistant(ABCMeta):
    """
    MetaDataAssistant registers every DataAssistant class as it is defined, it them to the DataAssistant registry.

    Any class inheriting from DataAssistant will be registered by snake-casing the name of the class.
    """

    def __new__(cls, clsname, bases, attrs):
        """
        Instantiate class as part of descentants calling "__init__()" and register its type in "DataAssistant" registry.
        """
        newclass = super().__new__(cls, clsname, bases, attrs)

        # noinspection PyUnresolvedReferences
        if not newclass.is_abstract():
            # Only particular "DataAssistant" implementations must be registered.
            newclass.data_assistant_type = camel_to_snake(name=clsname)

            from great_expectations.rule_based_profiler.data_assistant.data_assistant_dispatcher import (
                DataAssistantDispatcher,
            )

            # noinspection PyTypeChecker
            DataAssistantDispatcher._register_data_assistant(data_assistant=newclass)

        return newclass


class DataAssistant(metaclass=MetaDataAssistant):
    """
    DataAssistant is an application built on top of the Rule-Based Profiler component.
    DataAssistant subclasses provide exploration and validation of particular aspects of specified data Batch objects.

    DataAssistant usage (e.g., in Jupyter notebook) adheres to the following pattern:

    data_assistant = VolumeDataAssistant(
        name="my_volume_data_assistant",
        validator=validator,
    )
    result: DataAssistantResult = data_assistant.run(
        variables=None,
        rules=None,
    )

    Then:
        metrics_by_domain: Dict[Domain, Dict[str, ParameterNode]] = result.metrics_by_domain
        expectation_configurations: List[ExpectationConfiguration] = result.expectation_configurations
        profiler_config: RuleBasedProfilerConfig = result.profiler_config
        ...
    """

    class CommonlyUsedParameterBuilders:
        def get_table_row_count_metric_multi_batch_parameter_builder(
            self,
        ) -> ParameterBuilder:
            """
            This method instantiates one commonly used "MetricMultiBatchParameterBuilder" with specified directives.
            """
            return self.build_numeric_metric_multi_batch_parameter_builder(
                metric_name="table.row_count",
                metric_domain_kwargs=None,
                metric_value_kwargs=None,
            )

        def get_table_columns_metric_multi_batch_parameter_builder(
            self,
        ) -> ParameterBuilder:
            """
            This method instantiates one commonly used "MetricMultiBatchParameterBuilder" with specified directives.
            """
            metric_name: str = "table.columns"
            return self.build_metric_multi_batch_parameter_builder(
                metric_name=metric_name,
                metric_domain_kwargs=DOMAIN_KWARGS_PARAMETER_FULLY_QUALIFIED_NAME,
                metric_value_kwargs=None,
            )

        def get_column_distinct_values_count_metric_multi_batch_parameter_builder(
            self,
        ) -> ParameterBuilder:
            """
            This method instantiates one commonly used "MetricMultiBatchParameterBuilder" with specified directives.
            """
            return self.build_numeric_metric_multi_batch_parameter_builder(
                metric_name="column.distinct_values.count",
                metric_value_kwargs=None,
            )

        def get_column_values_unique_unexpected_count_metric_multi_batch_parameter_builder(
            self,
        ) -> ParameterBuilder:
            """
            This method instantiates one commonly used "MetricMultiBatchParameterBuilder" with specified directives.
            """
            return self.build_numeric_metric_multi_batch_parameter_builder(
                metric_name="column_values.unique.unexpected_count",
                metric_value_kwargs=None,
            )

        def get_column_values_nonnull_unexpected_count_metric_multi_batch_parameter_builder(
            self,
        ) -> ParameterBuilder:
            """
            This method instantiates one commonly used "MetricMultiBatchParameterBuilder" with specified directives.
            """
            return self.build_numeric_metric_multi_batch_parameter_builder(
                metric_name="column_values.nonnull.unexpected_count",
                metric_value_kwargs=None,
            )

        def get_column_values_null_unexpected_count_metric_multi_batch_parameter_builder(
            self,
        ) -> ParameterBuilder:
            """
            This method instantiates one commonly used "MetricMultiBatchParameterBuilder" with specified directives.
            """
            return self.build_numeric_metric_multi_batch_parameter_builder(
                metric_name="column_values.null.unexpected_count",
                metric_value_kwargs=None,
            )

        def get_column_quantile_values_metric_multi_batch_parameter_builder(
            self,
        ) -> ParameterBuilder:
            """
            This method instantiates one commonly used "MetricMultiBatchParameterBuilder" with specified directives.
            """
            return self.build_numeric_metric_multi_batch_parameter_builder(
                metric_name="column.quantile_values",
                metric_value_kwargs={
                    "quantiles": f"{VARIABLES_KEY}quantiles",
                    "allow_relative_error": f"{VARIABLES_KEY}allow_relative_error",
                },
            )

        def get_column_min_metric_multi_batch_parameter_builder(
            self,
        ) -> ParameterBuilder:
            """
            This method instantiates one commonly used "MetricMultiBatchParameterBuilder" with specified directives.
            """
            return self.build_numeric_metric_multi_batch_parameter_builder(
                metric_name="column.min",
                metric_value_kwargs=None,
            )

        def get_column_max_metric_multi_batch_parameter_builder(
            self,
        ) -> ParameterBuilder:
            """
            This method instantiates one commonly used "MetricMultiBatchParameterBuilder" with specified directives.
            """
            return self.build_numeric_metric_multi_batch_parameter_builder(
                metric_name="column.max",
                metric_value_kwargs=None,
            )

        def get_column_min_length_metric_multi_batch_parameter_builder(
            self,
        ) -> ParameterBuilder:
            """
            This method instantiates one commonly used "MetricMultiBatchParameterBuilder" with specified directives.
            """
            return self.build_numeric_metric_multi_batch_parameter_builder(
                metric_name="column_values.length.min",
                metric_value_kwargs=None,
            )

        def get_column_max_length_metric_multi_batch_parameter_builder(
            self,
        ) -> ParameterBuilder:
            """
            This method instantiates one commonly used "MetricMultiBatchParameterBuilder" with specified directives.
            """
            return self.build_numeric_metric_multi_batch_parameter_builder(
                metric_name="column_values.length.max",
                metric_value_kwargs=None,
            )

        def get_column_median_metric_multi_batch_parameter_builder(
            self,
        ) -> ParameterBuilder:
            """
            This method instantiates one commonly used "MetricMultiBatchParameterBuilder" with specified directives.
            """
            return self.build_numeric_metric_multi_batch_parameter_builder(
                metric_name="column.median",
                metric_value_kwargs=None,
            )

        def get_column_mean_metric_multi_batch_parameter_builder(
            self,
        ) -> ParameterBuilder:
            """
            This method instantiates one commonly used "MetricMultiBatchParameterBuilder" with specified directives.
            """
            return self.build_numeric_metric_multi_batch_parameter_builder(
                metric_name="column.mean",
                metric_value_kwargs=None,
            )

        def get_column_standard_deviation_metric_multi_batch_parameter_builder(
            self,
        ) -> ParameterBuilder:
            """
            This method instantiates one commonly used "MetricMultiBatchParameterBuilder" with specified directives.
            """
            return self.build_numeric_metric_multi_batch_parameter_builder(
                metric_name="column.standard_deviation",
                metric_value_kwargs=None,
            )

        @staticmethod
        def build_metric_multi_batch_parameter_builder(
            metric_name: str,
            metric_domain_kwargs: Optional[
                Union[str, dict]
            ] = DOMAIN_KWARGS_PARAMETER_FULLY_QUALIFIED_NAME,
            metric_value_kwargs: Optional[Union[str, dict]] = None,
        ) -> ParameterBuilder:
            """
            This method instantiates "MetricMultiBatchParameterBuilder" with specific arguments for given purpose.
            """
            name: str = sanitize_parameter_name(name=metric_name)
            return MetricMultiBatchParameterBuilder(
                name=name,
                metric_name=metric_name,
                metric_domain_kwargs=metric_domain_kwargs,
                metric_value_kwargs=metric_value_kwargs,
                single_batch_mode=False,
                enforce_numeric_metric=False,
                replace_nan_with_zero=False,
                reduce_scalar_metric=True,
                evaluation_parameter_builder_configs=None,
                data_context=None,
            )

        @staticmethod
        def build_metric_single_batch_parameter_builder(
            metric_name: str,
            metric_domain_kwargs: Optional[
                Union[str, dict]
            ] = DOMAIN_KWARGS_PARAMETER_FULLY_QUALIFIED_NAME,
            metric_value_kwargs: Optional[Union[str, dict]] = None,
        ) -> ParameterBuilder:
            """
            This method instantiates "MetricSingleBatchParameterBuilder" class with arguments for specific purpose.
            """
            name: str = sanitize_parameter_name(name=metric_name)
            return MetricSingleBatchParameterBuilder(
                name=name,
                metric_name=metric_name,
                metric_domain_kwargs=metric_domain_kwargs,
                metric_value_kwargs=metric_value_kwargs,
                enforce_numeric_metric=False,
                replace_nan_with_zero=False,
                reduce_scalar_metric=True,
                evaluation_parameter_builder_configs=None,
                data_context=None,
            )

        @staticmethod
        def build_numeric_metric_multi_batch_parameter_builder(
            metric_name: str,
            metric_domain_kwargs: Optional[
                Union[str, dict]
            ] = DOMAIN_KWARGS_PARAMETER_FULLY_QUALIFIED_NAME,
            metric_value_kwargs: Optional[Union[str, dict]] = None,
        ) -> ParameterBuilder:
            """
            This method instantiates "MetricMultiBatchParameterBuilder" class with specific arguments for given purpose.
            """
            name: str = sanitize_parameter_name(name=metric_name)
            return MetricMultiBatchParameterBuilder(
                name=name,
                metric_name=metric_name,
                metric_domain_kwargs=metric_domain_kwargs,
                metric_value_kwargs=metric_value_kwargs,
                single_batch_mode=False,
                enforce_numeric_metric=True,
                replace_nan_with_zero=True,
                reduce_scalar_metric=True,
                evaluation_parameter_builder_configs=None,
                data_context=None,
            )

        @staticmethod
        def build_numeric_metric_single_batch_parameter_builder(
            metric_name: str,
            metric_domain_kwargs: Optional[
                Union[str, dict]
            ] = DOMAIN_KWARGS_PARAMETER_FULLY_QUALIFIED_NAME,
            metric_value_kwargs: Optional[Union[str, dict]] = None,
        ) -> ParameterBuilder:
            """
            This method instantiates "MetricSingleBatchParameterBuilder" class with arguments for specific purpose.
            """
            name: str = sanitize_parameter_name(name=metric_name)
            return MetricSingleBatchParameterBuilder(
                name=name,
                metric_name=metric_name,
                metric_domain_kwargs=metric_domain_kwargs,
                metric_value_kwargs=metric_value_kwargs,
                enforce_numeric_metric=True,
                replace_nan_with_zero=True,
                reduce_scalar_metric=True,
                evaluation_parameter_builder_configs=None,
                data_context=None,
            )

        @staticmethod
        def build_numeric_metric_range_multi_batch_parameter_builder(
            metric_name: Optional[str] = None,
            metric_value_kwargs: Optional[Union[str, dict]] = None,
            evaluation_parameter_builder_configs: Optional[
                List[ParameterBuilderConfig]
            ] = None,
        ) -> ParameterBuilder:
            """
            This method instantiates "NumericMetricRangeMultiBatchParameterBuilder" class with specific arguments for given purpose.
            """
            metric_multi_batch_parameter_builder_name: Optional[str] = None
            if metric_name is None:
                metric_name = evaluation_parameter_builder_configs[0]["metric_name"]
                metric_multi_batch_parameter_builder_name = (
                    evaluation_parameter_builder_configs[0].name
                )

            name: str = sanitize_parameter_name(name=f"{metric_name}.range")
            return NumericMetricRangeMultiBatchParameterBuilder(
                name=name,
                metric_name=metric_name,
                metric_multi_batch_parameter_builder_name=metric_multi_batch_parameter_builder_name,
                metric_domain_kwargs=DOMAIN_KWARGS_PARAMETER_FULLY_QUALIFIED_NAME,
                metric_value_kwargs=metric_value_kwargs,
                enforce_numeric_metric=True,
                replace_nan_with_zero=True,
                reduce_scalar_metric=True,
                false_positive_rate=f"{VARIABLES_KEY}false_positive_rate",
                estimator=f"{VARIABLES_KEY}estimator",
                n_resamples=f"{VARIABLES_KEY}n_resamples",
                random_seed=f"{VARIABLES_KEY}random_seed",
                quantile_statistic_interpolation_method=f"{VARIABLES_KEY}quantile_statistic_interpolation_method",
                quantile_bias_correction=f"{VARIABLES_KEY}quantile_bias_correction",
                quantile_bias_std_error_ratio_threshold=f"{VARIABLES_KEY}quantile_bias_std_error_ratio_threshold",
                include_estimator_samples_histogram_in_details=f"{VARIABLES_KEY}include_estimator_samples_histogram_in_details",
                truncate_values=f"{VARIABLES_KEY}truncate_values",
                round_decimals=f"{VARIABLES_KEY}round_decimals",
                evaluation_parameter_builder_configs=evaluation_parameter_builder_configs,
                data_context=None,
            )

        @staticmethod
        def build_regex_pattern_string_parameter_builder(
            name: str,
        ) -> ParameterBuilder:
            """
            This method instantiates "RegexPatternStringParameterBuilder" class with specific arguments for given purpose.
            """
            name: str = sanitize_parameter_name(name=f"{name}")
            return RegexPatternStringParameterBuilder(
                name=name,
                metric_domain_kwargs=DOMAIN_KWARGS_PARAMETER_FULLY_QUALIFIED_NAME,
                metric_value_kwargs=None,
                threshold=1.0,
                candidate_regexes=None,
                evaluation_parameter_builder_configs=None,
                data_context=None,
            )

        @staticmethod
        def build_histogram_single_batch_parameter_builder(
            name: str,
        ) -> ParameterBuilder:
            """
            This method instantiates "HistogramSingleBatchParameterBuilder" class with specific arguments for given purpose.
            """
            name: str = sanitize_parameter_name(name=f"{name}")
            return HistogramSingleBatchParameterBuilder(
                name=name,
                evaluation_parameter_builder_configs=None,
                data_context=None,
            )

    commonly_used_parameter_builders: CommonlyUsedParameterBuilders = (
        CommonlyUsedParameterBuilders()
    )

    __alias__: Optional[str] = None

    def __init__(
        self,
        name: str,
        validator: Optional[Validator],
    ) -> None:
        """
        DataAssistant subclasses guide "RuleBasedProfiler" to contain Rule configurations to embody profiling behaviors,
        corresponding to indended exploration and validation goals.  Then executing "RuleBasedProfiler.run()" yields
        "RuleBasedProfilerResult" object, containing "fully_qualified_parameter_names_by_domain",
        "parameter_values_for_fully_qualified_parameter_names_by_domain", "expectation_configurations", and "citation",
        immediately available for composing "ExpectationSuite" and validating underlying data "Batch" objects.

        Args:
            name: the name of this DataAssistant object
            validator: Validator object, containing loaded Batch objects as well as Expectation and Metric operations
        """
        self._name = name

        self._validator = validator

        if validator is None:
            self._data_context = None
            self._batches = None
        else:
            self._data_context = self._validator.data_context
            self._batches = self._validator.batches

        variables: Optional[Dict[str, Any]] = self.get_variables() or {}
        self._profiler = RuleBasedProfiler(
            name=self.name,
            config_version=1.0,
            variables=variables,
            data_context=self._data_context,
        )

        self._metrics_parameter_builders_by_domain = {}

        rules: Optional[List[Rule]] = self.get_rules() or []

        rule: Rule
        for rule in rules:
            self.profiler.add_rule(rule=rule)
            self._metrics_parameter_builders_by_domain[
                Domain(
                    domain_type=rule.domain_builder.domain_type,
                    rule_name=rule.name,
                )
            ] = (
                rule.parameter_builders or []
            )

    def run(
        self,
        variables: Optional[Dict[str, Any]] = None,
        rules: Optional[Dict[str, Dict[str, Any]]] = None,
        variables_directives_list: Optional[
            List[RuntimeEnvironmentVariablesDirectives]
        ] = None,
        domain_type_directives_list: Optional[
            List[RuntimeEnvironmentDomainTypeDirectives]
        ] = None,
    ) -> DataAssistantResult:
        """
        Run the DataAssistant as it is currently configured.

        Args:
            variables: attribute name/value pairs (overrides), commonly-used in Builder objects
            rules: name/(configuration-dictionary) (overrides)
            variables_directives_list: additional/override runtime variables directives (modify "BaseRuleBasedProfiler")
            domain_type_directives_list: additional/override runtime domain directives (modify "BaseRuleBasedProfiler")

        Returns:
            DataAssistantResult: The result object for the DataAssistant
        """
        usage_statistics_handler: Optional[UsageStatisticsHandler]
        if self._data_context is None:
            usage_statistics_handler = None
        else:
            usage_statistics_handler = self._data_context._usage_statistics_handler

        batches: Dict[str, Batch] = self._batches
        if batches is None:
            batches = {}

        data_assistant_result = DataAssistantResult(
            _batch_id_to_batch_identifier_display_name_map=self._batch_id_to_batch_identifier_display_name_map(),
            _usage_statistics_handler=usage_statistics_handler,
        )
        run_profiler_on_data(
            data_assistant=self,
            data_assistant_result=data_assistant_result,
            profiler=self._profiler,
            variables=variables,
            rules=rules,
            batch_list=list(batches.values()),
            batch_request=None,
            variables_directives_list=variables_directives_list,
            domain_type_directives_list=domain_type_directives_list,
        )
        return self._build_data_assistant_result(
            data_assistant_result=data_assistant_result
        )

    @property
    def name(self) -> str:
        return self._name

    @property
    def profiler(self) -> BaseRuleBasedProfiler:
        return self._profiler

    @classmethod
    def is_abstract(cls) -> bool:
        """
        This method inspects the present class and determines whether or not it contains abstract methods.

        Returns:
            Boolean value (True if all interface methods are implemented; otherwise, False)
        """
        return isabstract(cls)

    @abstractmethod
    def get_variables(self) -> Optional[Dict[str, Any]]:
        """
        Returns:
            Optional "variables" configuration attribute name/value pairs (overrides), commonly-used in Builder objects.
        """
        pass

    @abstractmethod
    def get_rules(self) -> Optional[List[Rule]]:
        """
        Returns:
            Optional custom list of "Rule" objects (overrides) can be added by subclasses (return "None" if not needed).
        """
        pass

    @abstractmethod
    def _build_data_assistant_result(
        self, data_assistant_result: DataAssistantResult
    ) -> DataAssistantResult:
        """
        DataAssistant subclasses implement this method to return subclasses of DataAssistantResult object, which imbue
        base DataAssistantResult class with methods, pertaining to specifics of particular DataAssistantResult subclass.

        Args:
            data_assistant_result: Base DataAssistantResult result object of DataAssistant (contains only data fields)

        Returns:
            DataAssistantResult: The appropriate subclass of base DataAssistantResult result object of the DataAssistant
        """
        pass

    # noinspection PyShadowingNames
    def get_metrics_by_domain(self) -> Dict[Domain, Dict[str, ParameterNode]]:
        """
        Obtain subset of all parameter values for fully-qualified parameter names by domain, available from entire
        "RuleBasedProfiler" state, where "Domain" objects are among keys included in provisions as proscribed by value
        of "DataAssistant._metrics_parameter_builders_by_domain" private attribute and fully-qualified parameter names
        match interface properties of "ParameterBuilder" objects, corresponding to these partial "Domain" objects.

        Returns:
            Dictionaries of values for fully-qualified parameter names by Domain for metrics, from "RuleBasedpRofiler"
        """
        domain_key: Domain

        # noinspection PyTypeChecker
        parameter_values_for_fully_qualified_parameter_names_by_domain: Dict[
            Domain, Dict[str, ParameterNode]
        ] = dict(
            filter(
                lambda element: any(
                    element[0].is_superset(other=domain_key)
                    for domain_key in list(
                        self._metrics_parameter_builders_by_domain.keys()
                    )
                ),
                self.profiler.get_parameter_values_for_fully_qualified_parameter_names_by_domain().items(),
            )
        )

        domain: Domain

        parameter_builders: List[ParameterBuilder]
        parameter_builder: ParameterBuilder
        fully_qualified_metrics_parameter_names_by_domain: Dict[Domain, List[str]] = {
            domain: [
                parameter_builder.json_serialized_fully_qualified_parameter_name
                for parameter_builder in parameter_builders
            ]
            for domain, parameter_builders in self._metrics_parameter_builders_by_domain.items()
        }

        parameter_values_for_fully_qualified_parameter_names: Dict[str, ParameterNode]
        fully_qualified_metrics_parameter_names: List[str]

        # noinspection PyTypeChecker
        parameter_values_for_fully_qualified_parameter_names_by_domain = {
            domain: dict(
                filter(
                    lambda element: element[0]
                    in fully_qualified_metrics_parameter_names_by_domain[domain_key],
                    parameter_values_for_fully_qualified_parameter_names.items(),
                )
            )
            for domain_key, fully_qualified_metrics_parameter_names in fully_qualified_metrics_parameter_names_by_domain.items()
            for domain, parameter_values_for_fully_qualified_parameter_names in parameter_values_for_fully_qualified_parameter_names_by_domain.items()
            if domain.is_superset(domain_key)
        }

        return parameter_values_for_fully_qualified_parameter_names_by_domain

    def _batch_id_to_batch_identifier_display_name_map(
        self,
    ) -> Dict[str, Set[Tuple[str, Any]]]:
        """
        This method uses loaded "Batch" objects to return the mapping between unique "batch_id" and "batch_identifiers".
        """
        batches: Dict[str, Batch] = self._batches
        if batches is None:
            batches = {}

        return {
            batch_id: set(
<<<<<<< HEAD
                convert_dictionary_to_id_dict(
=======
                deep_convert_properties_iterable_to_id_dict(
>>>>>>> 366e64eb
                    source=batch.batch_definition.batch_identifiers
                ).items()
            )
            for batch_id, batch in batches.items()
        }


@measure_execution_time(
    execution_time_holder_object_reference_name="data_assistant_result",
    execution_time_property_name="profiler_execution_time",
    pretty_print=False,
)
def run_profiler_on_data(
    data_assistant: DataAssistant,
    data_assistant_result: DataAssistantResult,
    profiler: BaseRuleBasedProfiler,
    variables: Optional[Dict[str, Any]] = None,
    rules: Optional[Dict[str, Dict[str, Any]]] = None,
    batch_list: Optional[List[Batch]] = None,
    batch_request: Optional[Union[BatchRequestBase, dict]] = None,
    variables_directives_list: Optional[
        List[RuntimeEnvironmentVariablesDirectives]
    ] = None,
    domain_type_directives_list: Optional[
        List[RuntimeEnvironmentDomainTypeDirectives]
    ] = None,
) -> None:
    """
    This method executes "run()" of effective "RuleBasedProfiler" and fills "DataAssistantResult" object with outputs.

    Args:
        data_assistant: Containing "DataAssistant" object, which defines interfaces for computing "DataAssistantResult"
        data_assistant_result: Destination "DataAssistantResult" object to hold outputs of executing "RuleBasedProfiler"
        profiler: Effective "BaseRuleBasedProfiler", representing containing "DataAssistant" object
        variables: attribute name/value pairs (overrides), commonly-used in Builder objects
        rules: name/(configuration-dictionary) (overrides)
        batch_list: Explicit list of Batch objects to supply data at runtime
        batch_request: Explicit batch_request used to supply data at runtime
        variables_directives_list: additional/override runtime variables directives (modify "BaseRuleBasedProfiler")
        domain_type_directives_list: additional/override runtime domain directives (modify "BaseRuleBasedProfiler")
    """
    if rules is None:
        rules = []

    rule: Rule
    rules_configs: Optional[Dict[str, Dict[str, Any]]] = {
        rule.name: rule.to_json_dict() for rule in rules
    }
    comment: str = f"""Created by effective Rule-Based Profiler of {data_assistant.__class__.__name__} with the \
configuration included.
"""
    rule_based_profiler_result: RuleBasedProfilerResult = profiler.run(
        variables=variables,
        rules=rules_configs,
        batch_list=batch_list,
        batch_request=batch_request,
        recompute_existing_parameter_values=False,
        reconciliation_directives=DEFAULT_RECONCILATION_DIRECTIVES,
        variables_directives_list=variables_directives_list,
        domain_type_directives_list=domain_type_directives_list,
        comment=comment,
    )
    result: DataAssistantResult = data_assistant_result
    result.profiler_config = profiler.config
    result.rule_domain_builder_execution_time = (
        rule_based_profiler_result.rule_domain_builder_execution_time
    )
    result.rule_execution_time = rule_based_profiler_result.rule_execution_time
    result.metrics_by_domain = data_assistant.get_metrics_by_domain()
    result.expectation_configurations = (
        rule_based_profiler_result.expectation_configurations
    )
    result.citation = rule_based_profiler_result.citation


def build_map_metric_rule(
    data_assistant_class_name: str,
    rule_name: str,
    expectation_type: str,
    map_metric_name: str,
    total_count_metric_multi_batch_parameter_builder_for_evaluations: Optional[
        ParameterBuilder
    ] = None,
    include_column_names: Optional[Union[str, Optional[List[str]]]] = None,
    exclude_column_names: Optional[Union[str, Optional[List[str]]]] = None,
    include_column_name_suffixes: Optional[Union[str, Iterable, List[str]]] = None,
    exclude_column_name_suffixes: Optional[Union[str, Iterable, List[str]]] = None,
    semantic_type_filter_module_name: Optional[str] = None,
    semantic_type_filter_class_name: Optional[str] = None,
    include_semantic_types: Optional[
        Union[str, SemanticDomainTypes, List[Union[str, SemanticDomainTypes]]]
    ] = None,
    exclude_semantic_types: Optional[
        Union[str, SemanticDomainTypes, List[Union[str, SemanticDomainTypes]]]
    ] = None,
    max_unexpected_values: Union[str, int] = 0,
    max_unexpected_ratio: Optional[Union[str, float]] = None,
    min_max_unexpected_values_proportion: Union[str, float] = 9.75e-1,
) -> Rule:
    """
    This method builds "Rule" object focused on emitting "ExpectationConfiguration" objects for any "map" style metric.
    """

    # Step-1: Instantiate "MapMetricColumnDomainBuilder" for specified "map_metric_name" (subject to directives).

    map_metric_column_domain_builder: MapMetricColumnDomainBuilder = (
        MapMetricColumnDomainBuilder(
            map_metric_name=map_metric_name,
            include_column_names=include_column_names,
            exclude_column_names=exclude_column_names,
            include_column_name_suffixes=include_column_name_suffixes,
            exclude_column_name_suffixes=exclude_column_name_suffixes,
            semantic_type_filter_module_name=semantic_type_filter_module_name,
            semantic_type_filter_class_name=semantic_type_filter_class_name,
            include_semantic_types=include_semantic_types,
            exclude_semantic_types=exclude_semantic_types,
            max_unexpected_values=max_unexpected_values,
            max_unexpected_ratio=max_unexpected_ratio,
            min_max_unexpected_values_proportion=min_max_unexpected_values_proportion,
            data_context=None,
        )
    )

    # Step-2: Declare "ParameterBuilder" for every relevant metric of interest.

    parameter_builders: List[ParameterBuilder] = []

    column_values_nonnull_unexpected_count_metric_multi_batch_parameter_builder_for_evaluations: Optional[
        ParameterBuilder
    ] = None

    if map_metric_name == "column_values.unique":
        column_values_unique_unexpected_count_metric_multi_batch_parameter_builder_for_metrics: ParameterBuilder = (
            DataAssistant.commonly_used_parameter_builders.get_column_values_unique_unexpected_count_metric_multi_batch_parameter_builder()
        )
        parameter_builders.append(
            column_values_unique_unexpected_count_metric_multi_batch_parameter_builder_for_metrics
        )
    elif map_metric_name == "column_values.null":
        column_values_nonnull_unexpected_count_metric_multi_batch_parameter_builder_for_metrics: ParameterBuilder = (
            DataAssistant.commonly_used_parameter_builders.get_column_values_nonnull_unexpected_count_metric_multi_batch_parameter_builder()
        )
        column_values_nonnull_unexpected_count_metric_multi_batch_parameter_builder_for_evaluations = column_values_nonnull_unexpected_count_metric_multi_batch_parameter_builder_for_metrics
        parameter_builders.append(
            column_values_nonnull_unexpected_count_metric_multi_batch_parameter_builder_for_metrics
        )
    elif map_metric_name == "column_values.nonnull":
        column_values_null_unexpected_count_metric_multi_batch_parameter_builder_for_metrics: ParameterBuilder = (
            DataAssistant.commonly_used_parameter_builders.get_column_values_null_unexpected_count_metric_multi_batch_parameter_builder()
        )
        parameter_builders.append(
            column_values_null_unexpected_count_metric_multi_batch_parameter_builder_for_metrics
        )
    else:
        raise ValueError(
            f"""Metric "{map_metric_name}" is not supported as part of "{data_assistant_class_name}" implementation."""
        )

    # Step-3: Set up "MeanUnexpectedMapMetricMultiBatchParameterBuilder" to compute "condition" for emitting "ExpectationConfiguration" (based on "Domain" data).

    if total_count_metric_multi_batch_parameter_builder_for_evaluations is None:
        total_count_metric_multi_batch_parameter_builder_for_evaluations = (
            DataAssistant.commonly_used_parameter_builders.get_table_row_count_metric_multi_batch_parameter_builder()
        )

    if (
        column_values_nonnull_unexpected_count_metric_multi_batch_parameter_builder_for_evaluations
        is None
    ):
        column_values_nonnull_unexpected_count_metric_multi_batch_parameter_builder_for_evaluations = (
            DataAssistant.commonly_used_parameter_builders.get_column_values_nonnull_unexpected_count_metric_multi_batch_parameter_builder()
        )

    evaluation_parameter_builder_configs: Optional[List[ParameterBuilderConfig]] = [
        ParameterBuilderConfig(
            **total_count_metric_multi_batch_parameter_builder_for_evaluations.to_json_dict()
        ),
        ParameterBuilderConfig(
            **column_values_nonnull_unexpected_count_metric_multi_batch_parameter_builder_for_evaluations.to_json_dict()
        ),
    ]
    column_values_attribute_mean_unexpected_value_multi_batch_parameter_builder_for_validations = MeanUnexpectedMapMetricMultiBatchParameterBuilder(
        name=f"{map_metric_name}.unexpected_value",
        map_metric_name=map_metric_name,
        total_count_parameter_builder_name=total_count_metric_multi_batch_parameter_builder_for_evaluations.name,
        null_count_parameter_builder_name=column_values_nonnull_unexpected_count_metric_multi_batch_parameter_builder_for_evaluations.name,
        metric_domain_kwargs=DOMAIN_KWARGS_PARAMETER_FULLY_QUALIFIED_NAME,
        metric_value_kwargs=None,
        evaluation_parameter_builder_configs=evaluation_parameter_builder_configs,
        data_context=None,
    )

    # Step-4: Pass "MeanUnexpectedMapMetricMultiBatchParameterBuilder" as "validation" "ParameterBuilder" for "DefaultExpectationConfigurationBuilder", responsible for emitting "ExpectationConfiguration" (with specified "expectation_type").

    validation_parameter_builder_configs: Optional[List[ParameterBuilderConfig]] = [
        ParameterBuilderConfig(
            **column_values_attribute_mean_unexpected_value_multi_batch_parameter_builder_for_validations.to_json_dict()
        ),
    ]
    expect_column_values_to_be_attribute_expectation_configuration_builder = DefaultExpectationConfigurationBuilder(
        expectation_type=expectation_type,
        validation_parameter_builder_configs=validation_parameter_builder_configs,
        column=f"{DOMAIN_KWARGS_PARAMETER_FULLY_QUALIFIED_NAME}{FULLY_QUALIFIED_PARAMETER_NAME_SEPARATOR_CHARACTER}column",
        condition=f"{column_values_attribute_mean_unexpected_value_multi_batch_parameter_builder_for_validations.json_serialized_fully_qualified_parameter_name}{FULLY_QUALIFIED_PARAMETER_NAME_SEPARATOR_CHARACTER}{FULLY_QUALIFIED_PARAMETER_NAME_VALUE_KEY} <= 1.0 - {VARIABLES_KEY}success_ratio",
        meta={
            "profiler_details": f"{column_values_attribute_mean_unexpected_value_multi_batch_parameter_builder_for_validations.json_serialized_fully_qualified_parameter_name}.{FULLY_QUALIFIED_PARAMETER_NAME_METADATA_KEY}",
        },
    )

    # Step-5: Instantiate and return "Rule" object, comprised of "variables", "domain_builder", "parameter_builders", and "expectation_configuration_builders" components.

    variables: dict = {
        "success_ratio": 7.5e-1,
    }

    expectation_configuration_builders: List[ExpectationConfigurationBuilder] = [
        expect_column_values_to_be_attribute_expectation_configuration_builder,
    ]
    rule = Rule(
        name=rule_name,
        variables=variables,
        domain_builder=map_metric_column_domain_builder,
        parameter_builders=parameter_builders,
        expectation_configuration_builders=expectation_configuration_builders,
    )

    return rule<|MERGE_RESOLUTION|>--- conflicted
+++ resolved
@@ -3,11 +3,7 @@
 from typing import Any, Dict, Iterable, List, Optional, Set, Tuple, Union
 
 from great_expectations.core.batch import Batch, BatchRequestBase
-<<<<<<< HEAD
-from great_expectations.core.id_dict import convert_dictionary_to_id_dict
-=======
 from great_expectations.core.id_dict import deep_convert_properties_iterable_to_id_dict
->>>>>>> 366e64eb
 from great_expectations.core.usage_statistics.usage_statistics import (
     UsageStatisticsHandler,
 )
@@ -675,11 +671,7 @@
 
         return {
             batch_id: set(
-<<<<<<< HEAD
-                convert_dictionary_to_id_dict(
-=======
                 deep_convert_properties_iterable_to_id_dict(
->>>>>>> 366e64eb
                     source=batch.batch_definition.batch_identifiers
                 ).items()
             )

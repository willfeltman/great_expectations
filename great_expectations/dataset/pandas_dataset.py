import pandas as pd
import numpy as np
from scipy import stats
import re
from dateutil.parser import parse
from datetime import datetime
import json
from functools import wraps


from .base import DataSet
from .util import is_valid_partition_object, remove_empty_intervals

class MetaPandasDataSet(DataSet):

    def __init__(self, *args, **kwargs):
        super(MetaPandasDataSet, self).__init__(*args, **kwargs)

    @classmethod
    def column_map_expectation(cls, func):

        @cls.expectation
        @wraps(func)
        def inner_wrapper(self, column, mostly=None, output_format=None, *args, **kwargs):

            if output_format == None:
                output_format = self.default_expectation_args["output_format"]

            series = self[column]
            null_indexes = series.isnull()

            nonnull_values = series[null_indexes==False]
            nonnull_count = (null_indexes==False).sum()

            successful_indexes = func(self, nonnull_values, *args, **kwargs)
            success_count = successful_indexes.sum()

            exception_list = list(series[(successful_indexes==False)&(null_indexes==False)])
            exception_index_list = list(series[(successful_indexes==False)&(null_indexes==False)].index)

            if nonnull_count > 0:
                percent_success = float(success_count)/nonnull_count

                if mostly:
                    success = percent_success >= mostly

                else:
                    success = len(exception_list) == 0

            else:
                success = True
                percent_success = None

            # print nonnull_count, success_count, percent_success, success

            if output_format=="BOOLEAN_ONLY":
                return_obj = success

            elif output_format=="BASIC":
                return_obj = {
                    "success" : success,
                    "exception_list" : exception_list,
                    "exception_index_list": exception_index_list,
                }

            elif output_format=="SUMMARY":
                element_count = int(len(series))
                missing_count = int(null_indexes.sum())
                exception_count = len(exception_list)

                exception_value_series = pd.Series(exception_list).value_counts()
                exception_counts = dict(zip(
                    list(exception_value_series.index),
                    list(exception_value_series.values),
                ))

                if element_count > 0:
                    missing_percent = float(missing_count) / element_count

                    if nonnull_count > 0:
                        exception_percent = float(exception_count) / element_count
                        exception_percent_nonmissing = float(exception_count) / nonnull_count

                else:
                    missing_percent = None
                    nonmissing_count = None
                    exception_percent = None
                    exception_percent_nonmissing = None


                return_obj = {
                    "success" : success,
                    "exception_list" : exception_list,
                    "exception_index_list": exception_index_list,
                    "summary_obj" : {
                        "element_count" : element_count,
                        "missing_count" : missing_count,
                        "missing_percent" : missing_percent,
                        "exception_count" : exception_count,
                        "exception_percent": exception_percent,
                        "exception_percent_nonmissing": exception_percent_nonmissing,
                        "exception_counts": exception_counts,
                    }
                }

            else:
                print ("Warning: Unknown output_format %s. Defaulting to BASIC." % (output_format,))
                return_obj = {
                    "success" : success,
                    "exception_list" : exception_list,
                }

            return return_obj

        inner_wrapper.__name__ = func.__name__
        inner_wrapper.__doc__ = func.__doc__
        return inner_wrapper


    @classmethod
    def column_aggregate_expectation(cls, func):

        @cls.expectation
        @wraps(func)
        def inner_wrapper(self, column, output_format=None, *args, **kwargs):

            series = self[column]
            null_indexes = series.isnull()

            nonnull_values = series[null_indexes==False]
            nonnull_count = (null_indexes==False).sum()

            result_obj = func(self, nonnull_values, *args, **kwargs)

            #!!! This would be the right place to validate result_obj
            #!!! It should contain:
            #!!!    success: bool
            #!!!    true_value: int or float
            #!!!    summary_obj: json-serializable dict

            if output_format == "BASIC":
                return_obj = {
                    "success" : bool(result_obj["success"]),
                    "true_value" : result_obj["true_value"],
                }

            elif output_format == "SUMMARY":
                return_obj = {
                    "success" : bool(result_obj["success"]),
                    "true_value" : result_obj["true_value"],
                    "summary_obj" : result_obj["summary_obj"]
                }

            elif output_format=="BOOLEAN_ONLY":
                return_obj = bool(result_obj["success"])

            else:
                print ("Warning: Unknown output_format %s. Defaulting to BASIC." % (output_format,))
                return_obj = {
                    "success" : bool(result_obj["success"]),
                    "true_value" : result_obj["true_value"],
                }

            return return_obj

        return inner_wrapper

class PandasDataSet(MetaPandasDataSet, pd.DataFrame):

    def __init__(self, *args, **kwargs):
        super(PandasDataSet, self).__init__(*args, **kwargs)

    ### Expectation methods ###

    @DataSet.old_column_expectation
    def expect_column_to_exist(self, column, suppress_exceptions=False):

        if suppress_exceptions:
            column in self
        else:
            return {
                "success" : column in self
            }


    @DataSet.old_expectation
    def expect_table_row_count_to_be_between(self, min_value, max_value,suppress_exceptions=False):

        outcome = False
        if self.shape[0] >= min_value and self.shape[0] <= max_value:
            outcome = True

        if suppress_exceptions:
            exceptions = None
        else:
            exceptions = self.shape[0]

        return {
            'success':outcome,
            'true_value':exceptions
        }


    @DataSet.old_expectation
    def expect_table_row_count_to_equal(self, value, suppress_exceptions=False):

        outcome = False
        if self.shape[0] == value:
            outcome = True

        if suppress_exceptions:
            exceptions = None
        else:
            exceptions = self.shape[0]

        return {
            'success':outcome,
            'true_value':self.shape[0]
        }


    @MetaPandasDataSet.column_map_expectation
    def expect_column_values_to_be_unique(self, series):
        dupes = set(series[series.duplicated()])
        return series.map(lambda x: x not in dupes)

    #@DataSet.old_column_expectation
    #def expect_column_values_to_be_unique(self, column, mostly=None, suppress_exceptions=False):

    #    not_null = self[column].notnull()
    #    not_null_values = self[not_null][column]
    #    unique_not_null_values = set(not_null_values)

    #    if len(not_null_values) == 0:
    #        # print 'Warning: All values are null'
    #        return {
    #            'success': True,
    #            'exception_list':[]
    #        }

    #    if suppress_exceptions:
    #        exceptions = None
    #    elif list(not_null_values.duplicated()) == []:
    #        # If all values are null .duplicated returns no boolean values
    #        exceptions = None
    #    else:
    #        exceptions = list(not_null_values[not_null_values.duplicated()])

    #    if mostly:
    #        percent_unique = 1 - float(len(unique_not_null_values))/len(not_null_values)
    #        return {
    #            'success' : (percent_unique >= mostly),
    #            'exception_list' : exceptions
    #        }
    #    else:
    #        return {
    #            'success' : (len(unique_not_null_values) == len(not_null_values)),
    #            'exception_list' : exceptions
    #        }

    @MetaPandasDataSet.column_map_expectation
    def expect_column_values_to_not_be_null(self, series):
        return series.notnull()
        # def is_not_null(val):
        #     #!!! This depends on the definition of null. Should we include np.nan in the definition of null?
        #     #TODO Should this functionality be included/excluded from expect_column_values_to_be_of_type?
        #     if val == None:
        #         return True
        #     else:
        #         return False

        # return series.map(is_not_null)

    #@DataSet.old_column_expectation
    #def expect_column_values_to_not_be_null(self, column, mostly=None, suppress_exceptions=False):

    #    not_null = self[column].notnull()
    #    null_count = (not_null==False).sum()

    #    if suppress_exceptions:
    #        exceptions = None
    #    else:
    #        exceptions = [None for i in range(null_count)]

    #    if mostly:
    #        percent_not_null = 1 - float(null_count)/len(self[column])
    #        return {
    #            'success' : (percent_not_null >= mostly),
    #            'exception_list' : exceptions
    #        }
    #    else:
    #        return {
    #            'success' : not_null.all(),
    #            'exception_list' : exceptions
    #        }

    @MetaPandasDataSet.column_map_expectation
    def expect_column_values_to_be_null(self, series):
        return series.isnull()
        #!!! This depends on the definition of null.
        #TODO Include/exclude this functionality from the of_type expectations
        # def is_null(val):
        #     if val == None:
        #         return True
        #     else:
        #         return False

        # return series.map(is_null)

    #@DataSet.old_column_expectation
    #def expect_column_values_to_be_null(self, column, mostly=None, suppress_exceptions=False):

    #    null = self[column].isnull()
    #    not_null = self[column].notnull()
    #    null_values = self[null][column]
    #    not_null_values = self[not_null][column]

    #    if suppress_exceptions:
    #        exceptions = None
    #    else:
    #        exceptions = list(not_null_values)

    #    if mostly:
    #        #Prevent division-by-zero errors
    #        percent_matching = float(null.sum())/len(self[column])
    #        return {
    #            'success':(percent_matching >= mostly),
    #            'exception_list':exceptions
    #        }
    #    else:
    #        return {
    #            'success':null.all(),
    #            'exception_list':exceptions
    #        }


    @MetaPandasDataSet.column_map_expectation
    def expect_column_values_to_be_of_type(self, series, type_, target_datasource="numpy"):

        python_avro_types = {
                "null":type(None),
                "boolean":bool,
                "int":int,
                "long":int,
                "float":float,
                "double":float,
                "bytes":bytes,
                "string":str
                }

        numpy_avro_types = {
                "null":np.nan,
                "boolean":np.bool_,
                "int":np.int64,
                "long":np.longdouble,
                "float":np.float_,
                "double":np.longdouble,
                "bytes":np.bytes_,
                "string":np.string_
                }

        datasource = {"python":python_avro_types, "numpy":numpy_avro_types}

        target_type = datasource[target_datasource][type_]
        result = series.map(lambda x: type(x) == target_type)

        return result

    @MetaPandasDataSet.column_map_expectation
    def expect_column_values_to_be_in_type_list(self, series, type_list, target_datasource="numpy"):

        python_avro_types = {
                "null":type(None),
                "boolean":bool,
                "int":int,
                "long":int,
                "float":float,
                "double":float,
                "bytes":bytes,
                "string":str
                }

        numpy_avro_types = {
                "null":np.nan,
                "boolean":np.bool_,
                "int":np.int64,
                "long":np.longdouble,
                "float":np.float_,
                "double":np.longdouble,
                "bytes":np.bytes_,
                "string":np.string_
                }

        datasource = {"python":python_avro_types, "numpy":numpy_avro_types}

        target_type_list = [datasource[target_datasource][t] for t in type_]
        result = series.map(lambda x: type(x) in target_type_list)

        return result


    # @DataSet.old_column_expectation
    # def expect_column_values_to_be_of_type(self, column, type_, target_datasource, mostly=None, suppress_exceptions=False):

    #     python_avro_types = {
    #             "null":type(None),
    #             "boolean":bool,
    #             "int":int,
    #             "long":int,
    #             "float":float,
    #             "double":float,
    #             "bytes":bytes,
    #             "string":str
    #             }

    #     numpy_avro_types = {
    #             "null":np.nan,
    #             "boolean":np.bool_,
    #             "int":np.int64,
    #             "long":np.longdouble,
    #             "float":np.float_,
    #             "double":np.longdouble,
    #             "bytes":np.bytes_,
    #             "string":np.string_
    #             }

    #     datasource = {"python":python_avro_types, "numpy":numpy_avro_types}

    #     user_type = datasource[target_datasource][type_]

    #     not_null = self[column].notnull()
    #     not_null_values = self[not_null][column]
    #     result = not_null_values.map(lambda x: type(x) == user_type)

    #     if suppress_exceptions:
    #         exceptions = None
    #     else:
    #         exceptions = list(not_null_values[~result])

    #     if mostly:
    #         # prevent division by zero error
    #         if len(not_null_values) == 0:
    #             return {
    #                 'success':True,
    #                 'exception_list':exceptions
    #             }

    #         percent_true = float(result.sum())/len(not_null_values)
    #         return {
    #             'success':(percent_true >= mostly),
    #             'exception_list':exceptions
    #         }
    #     else:
    #         return {
    #             'success':result.all(),
    #             'exception_list':exceptions
    #         }


    @MetaPandasDataSet.column_map_expectation
    def expect_column_values_to_be_in_set(self, series, value_set=None):
        return series.map(lambda x: x in value_set)


    #@DataSet.old_column_expectation
    #def expect_column_values_to_be_in_set(self, column, values_set, mostly=None, suppress_exceptions=False):

    #    not_null = self[column].notnull()
    #    not_null_values = self[not_null][column]

    #    #Convert to set, if passed a list
    #    unique_values_set = set(values_set)

    #    unique_values = set(not_null_values.unique())

    #    if len(not_null_values) == 0:
    #        # print 'Warning: All values are null'
    #        return {
    #            'success':True,
    #            'exception_list':[]
    #        }

    #    exceptions_set = list(unique_values - unique_values_set)
    #    exceptions_list = list(not_null_values[not_null_values.map(lambda x: x in exceptions_set)])

    #    if mostly:

    #        percent_in_set = 1 - (float(len(exceptions_list)) / len(not_null_values))
    #        if suppress_exceptions:
    #            return percent_in_set > mostly
    #        else:
    #            return {
    #                "success" : percent_in_set > mostly,
    #                "exception_list" : exceptions_list
    #            }

    #    else:
    #        if suppress_exceptions:
    #            return (len(exceptions_set) == 0)
    #        else:
    #            return {
    #                "success" : (len(exceptions_set) == 0),
    #                "exception_list" : exceptions_list
    #            }

    @MetaPandasDataSet.column_map_expectation
    def expect_column_values_to_not_be_in_set(self, series, value_set=None):
        return series.map(lambda x: x not in value_set)

    #@DataSet.old_column_expectation
    #def expect_column_values_to_not_be_in_set(self, column, values_set, mostly=None, suppress_exceptions=False):

    #    not_null = self[column].notnull()
    #    not_null_values = self[not_null][column]
    #    result = not_null_values.isin(values_set)

    #    if suppress_exceptions:
    #        exceptions = None
    #    else:
    #        exceptions = list(not_null_values[result])

    #    if mostly:
    #        # prevent division by zero
    #        if len(not_null_values) == 0:
    #            return {
    #                'success':True,
    #                'exception_list':exceptions
    #            }

    #        percent_not_in_set = 1 - (float(result.sum())/len(not_null_values))
    #        return {
    #            'success':(percent_not_in_set >= mostly),
    #            'exception_list':exceptions
    #        }

    #    else:
    #        return {
    #            'success':(~result).all(),
    #            'exception_list':exceptions
    #        }

    @MetaPandasDataSet.column_map_expectation
    def expect_column_values_to_be_between(self, series, min_value=None, max_value=None):
        return series.map(
            lambda x: ((min_value <= x) | (min_value == None)) and ((x <= max_value) | (max_value ==None))
        )

    # @DataSet.old_column_expectation
    # def expect_column_values_to_be_between(self, column, min_value, max_value, mostly=None, suppress_exceptions=False):

    #     not_null = self[column].notnull()
    #     not_null_values = self[not_null][column]

    #     def is_between(val):
    #         try:
    #             return val >= min_value and val <= max_value
    #         except:
    #             return False

    #     result = not_null_values.map(is_between)

    #     if suppress_exceptions:
    #         exceptions = None
    #     else:
    #         exceptions = list(not_null_values[result==False])

    #     if mostly:
    #         #Prevent division-by-zero errors
    #         if len(not_null_values) == 0:
    #             return {
    #                 'success':True,
    #                 'exception_list':exceptions
    #             }

    #         percent_true = float(result.sum())/len(not_null_values)
    #         return {
    #             'success':(percent_true >= mostly),
    #             'exception_list':exceptions
    #         }

    #     else:
    #         return {
    #             'success': bool(result.all()),
    #             'exception_list':exceptions
    #         }

    @MetaPandasDataSet.column_map_expectation
    def expect_column_value_lengths_to_be_between(self, series, min_value=None, max_value=None):
        #TODO should the mapping function raise the error or should the decorator?
        def length_is_between(val):

            if min_value != None and max_value != None:
                try:
                    return len(val) >= min_value and len(val) <= max_value
                except:
                    return False

            elif min_value == None and max_value != None:
                return len(val) <= max_value

            elif min_value != None and max_value == None:
                return len(val) >= min_value

            else:
                raise ValueError("Undefined interval: min_value and max_value are both None")

        return series.map(length_is_between)

    @MetaPandasDataSet.column_map_expectation
    def expect_column_value_lengths_to_equal(self, series, value):
        return series.map(lambda x : len(x) == value)

    # @DataSet.old_column_expectation
    # def expect_column_value_lengths_to_be_between(self, column, min_value, max_value, mostly=None, suppress_exceptions=False):

    #     not_null = self[column].notnull()
    #     not_null_values = self[column][not_null]

    #     def length_is_between(val):

    #         if min_value != None and max_value != None:
    #             try:
    #                 return len(val) >= min_value and len(val) <= max_value
    #             except:
    #                 return False

    #         elif min_value == None and max_value != None:
    #             return len(val) <= max_value

    #         elif min_value != None and max_value == None:
    #             return len(val) >= min_value

    #         else:
    #             raise ValueError("Undefined interval: min_value and max_value are both None")

    #     outcome = not_null_values.map(length_is_between)

    #     if suppress_exceptions:
    #         exceptions = None
    #     else:
    #         exceptions = list(not_null_values[~outcome])

    #     if mostly:
    #         # prevent divide by zero error
    #         if len(not_null_values) == 0:
    #             return {
    #                 'success' : True,
    #                 'exception_list' : exceptions
    #             }

    #         percent_true = float(sum(outcome))/len(outcome)

    #         return {
    #             'success' : (percent_true >= mostly),
    #             'exception_list' : exceptions
    #         }

    #     else:
    #         return {
    #             'success' : outcome.all(),
    #             'exception_list' : exceptions
    #         }

    @MetaPandasDataSet.column_map_expectation
    def expect_column_values_to_match_regex(self, series, regex):
        return series.map(
            lambda x: re.findall(regex, str(x)) != []
        )


    # @DataSet.old_column_expectation
    # def expect_column_values_to_match_regex(self, column, regex, mostly=None, suppress_exceptions=False):

    #     not_null = self[column].notnull()
    #     not_null_values = self[not_null][column]

    #     if len(not_null_values) == 0:
    #         # print 'Warning: All values are null'
    #         return {
    #             'success':True,
    #             'exception_list':[]
    #         }

    #     matches = not_null_values.map(lambda x: re.findall(regex, str(x)) != [])

    #     if suppress_exceptions:
    #         exceptions = None
    #     else:
    #         exceptions = list(not_null_values[matches==False])

    #     if mostly:
    #         #Prevent division-by-zero errors
    #         if len(not_null_values) == 0:
    #             return {
    #                 'success': True,
    #                 'exception_list':exceptions
    #             }

    #         percent_matching = float(matches.sum())/len(not_null_values)
    #         return {
    #             "success" : percent_matching >= mostly,
    #             "exception_list" : exceptions
    #         }
    #     else:
    #         return {
    #             "success" : bool(matches.all()),
    #             "exception_list" : exceptions
    #         }



    @MetaPandasDataSet.column_map_expectation
    def expect_column_values_to_not_match_regex(self, column, regex):
        return series.map(lambda x: re.findall(regex, str(x)) == [])

    # @DataSet.old_column_expectation
    # def expect_column_values_to_not_match_regex(self, column, regex, mostly=None, suppress_exceptions=False):

    #     not_null = self[column].notnull()
    #     not_null_values = self[not_null][column]

    #     if len(not_null_values) == 0:
    #         # print 'Warning: All values are null'
    #         return {
    #             'success':True,
    #             'exception_list':[]
    #         }

    #     matches = not_null_values.map(lambda x: re.findall(regex, str(x)) != [])
    #     does_not_match = not_null_values.map(lambda x: re.findall(regex, str(x)) == [])

    #     if suppress_exceptions:
    #         exceptions = None
    #     else:
    #         exceptions = list(not_null_values[matches==True])

    #     if mostly:
    #         #Prevent division-by-zero errors
    #         if len(not_null_values) == 0:
    #             return {
    #                 'success':True,
    #                 'exception_list':exceptions
    #             }

    #         percent_matching = float(does_not_match.sum())/len(not_null_values)
    #         return {
    #             'success':(percent_matching >= mostly),
    #             'exception_list':exceptions
    #         }
    #     else:
    #         return {
    #             'success':does_not_match.all(),
    #             'exception_list':exceptions
    #         }


    @DataSet.old_column_expectation
    def expect_column_values_to_match_regex_list(self, column, regex_list, mostly=None, suppress_exceptions=False):

        outcome = list()
        exceptions = dict()
        for r in regex_list:
            out = expect_column_values_to_match_regex(column,r,mostly,suppress_exceptions)
            outcome.append(out['success'])
            exceptions[r] = out['result']['exception_list']

        if suppress_exceptions:
            exceptions = None

        if mostly:
            if len(outcome) == 0:
                return {
                    'success':True,
                    'exception_list':exceptions
                }

            percent_true = float(sum(outcome))/len(outcome)
            return {
                'success':(percent_true >= mostly),
                'exception_list':exceptions
            }
        else:
            return {
                'success':outcome.all(),
                'exception_list':exceptions
            }


<<<<<<< HEAD
    @MetaPandasDataSet.column_map_expectation
    def expect_column_values_to_match_strftime_format(self, series, format):
=======
    #@MetaPandasDataSet.column_map_expectation
    #def expect_column_values_to_match_strftime_format(self, series, format):
>>>>>>> c93d91ab

        #def matches_format(val):
        #    return None

        #return series.map(matches_format)

        #if (not (column in self)):
        #    raise LookupError("The specified column does not exist.")

        ## Below is a simple validation that the provided format can both format and parse a datetime object.
        ## %D is an example of a format that can format but not parse, e.g.
        #try:
        #    datetime.strptime(datetime.strftime(datetime.now(), format), format)
        #except ValueError as e:
        #    raise ValueError("Unable to use provided format. " + e.message)

        #def is_parseable_by_format(val):
        #    try:
        #        # Note explicit cast of val to str type
        #        datetime.strptime(str(val), format)
        #        return True
        #    except ValueError as e:
        #        return False

        ### TODO: Should null values be considered exceptions?
        #not_null = self[column].notnull()
        #not_null_values = self[not_null][column]

        #properly_formatted = not_null_values.map(is_parseable_by_format)

        #if suppress_exceptions:
        #    exceptions = None
        #else:
        #    exceptions = list(not_null_values[properly_formatted==False])

        #if mostly:
        #    #Prevent division-by-zero errors
        #    if len(not_null_values) == 0:
        #        return {
        #            'success':True,
        #            'exception_list':exceptions
        #        }

        #    percent_properly_formatted = float(sum(properly_formatted))/len(not_null_values)
        #    return {
        #        "success" : percent_properly_formatted >= mostly,
        #        "exception_list" : exceptions
        #    }
        #else:
        #    return {
        #        "success" : sum(properly_formatted) == len(not_null_values),
        #        "exception_list" : exceptions
        #    }

    @MetaPandasDataSet.column_map_expectation
    def expect_column_values_to_be_dateutil_parseable(self, series):
        def is_parseable(val):
            try:
                parse(val)
                return True
            except:
                return False

        return series.map(is_parseable)

    # @DataSet.old_column_expectation
    # def expect_column_values_to_be_dateutil_parseable(self, column, mostly=None, suppress_exceptions=False):

    #     def is_parseable(val):
    #         try:
    #             parse(val)
    #             return True
    #         except:
    #             return False

    #     not_null = self[column].notnull()
    #     not_null_values = self[column][not_null]
    #     outcome = not_null_values.map(is_parseable)

    #     if suppress_exceptions:
    #         exceptions = None
    #     else:
    #         exceptions = list(not_null_values[~outcome])

    #     if mostly:
    #         # prevent divide by zero error
    #         if len(not_null_values) == 0:
    #             return {
    #                 'success' : True,
    #                 'exception_list' : exceptions
    #             }

    #         percent_true = float(sum(outcome))/len(outcome)

    #         return {
    #             'success' : (percent_true >= mostly),
    #             'exception_list' : exceptions
    #         }

    #     else:
    #         return {
    #             'success' : bool(outcome.all()),
    #             'exception_list' : exceptions
    #         }

    @MetaPandasDataSet.column_map_expectation
    def expect_column_values_to_be_json_parseable(self, series):
        def is_json(val):
            try:
                json.loads(val)
                return True
            except:
                return False

        return series.map(is_json)



    #@DataSet.old_column_expectation
    #def expect_column_values_to_be_valid_json(self, column, mostly=None, suppress_exceptions=False):

    #    def is_json(val):
    #        try:
    #            json.loads(val)
    #            return True
    #        except:
    #            return False

    #    not_null = self[column].notnull()
    #    not_null_values = self[column][not_null]
    #    outcome = not_null_values.map(is_json)

    #    if suppress_exceptions:
    #        exceptions = None
    #    else:
    #        exceptions = list(not_null_values[~outcome])

    #    if mostly:
    #        if len(not_null_values) == 0:
    #            return {
    #                'success' : True,
    #                'exception_list' : exceptions
    #            }

    #        percent_true = float(sum(outcome))/len(outcome)

    #        return {
    #            'success' : (percent_true >= mostly),
    #            'exception_list' : exceptions
    #        }

    #    return {
    #        'success' : outcome.all(),
    #        'exception_list' : exceptions
    #    }


    @DataSet.old_column_expectation
    def expect_column_values_to_match_json_schema(self):
        raise NotImplementedError("Under development")


    @MetaPandasDataSet.column_aggregate_expectation
    def expect_column_mean_to_be_between(self, series, min_value, max_value):

        #!!! Does not raise an error if both min_value and max_value are None.
        column_mean = series.mean()

        return {
            "result" : (
                ((min_value <= column_mean) | (min_value == None)) and
                ((column_mean <= max_value) | (max_value == None))
            ),
            "true_value" : column_mean,
            "summary_obj" : {}
        }

        #dtype = self[column].dtype
        #not_null = self[column].notnull()
        #not_null_values = self[not_null][column]
        #try:
        #    result = (not_null_values.mean() >= min_value) and (not_null_values.mean() <= max_value)
        #    return {
        #        'success' : bool(result),
        #        'true_value' : not_null_values.mean()
        #    }
        #except:F
        #    return {
        #        'success' : False,
        #        'true_value' : None
        #    }


    @MetaPandasDataSet.column_aggregate_expectation
    def expect_column_median_to_be_between(self, series, min_value, max_value):

        column_median = series.median()

        return {
            "result" : (
                ((min_value <= column_median) | (min_value == None)) and
                ((column_median <= max_value) | (max_value == None))
            ),
            "true_value" : column_median,
            "summary_obj" : {}
        }


    @MetaPandasDataSet.column_aggregate_expectation
    def expect_column_stdev_to_be_between(self, series, min_value, max_value):

        column_stdev = series.std()

        return {
            "result" : (
                ((min_value <= column_stdev) | (min_value == None)) and
                ((column_stdev <= max_value) | (max_value == None))
            ),
            "true_value" : column_stdev,
            "summary_obj" : {}
        }


        #outcome = False
        #if self[column].std() >= min_value and self[column].std() <= max_value:
        #    outcome = True

        #if suppress_exceptions:
        #    exceptions = None
        #else:
        #    exceptions = self[column].std()

        #return {
        #    'success':outcome,
        #    'true_value':exceptions
        #}

    @MetaPandasDataSet.column_aggregate_expectation
    def expect_column_unique_value_count_to_be_between(self, series, min_value=None, max_value=None, output_format=None):
        unique_value_count = series.value_counts().shape[0]

        return {
            "result" : (
                ((min_value <= unique_value_count) | (min_value == None)) and
                ((unique_value_count <= max_value) | (max_value ==None))
            ),
            "true_value" : unique_value_count,
            "summary_obj" : {}
        }

    @MetaPandasDataSet.column_aggregate_expectation
    def expect_column_proportion_of_unique_values_to_be_between(self, series, min_value=0, max_value=1, output_format=None):
        unique_value_count = series.value_counts().shape[0]
        total_value_count = series.notnull().sum()

        if denominator > 0:
            proportion_unique = (1. * unique_value_count) / total_value_count
        else:
            proportion_unique = None

        return {
            "result" : (
                ((min_value <= proportion_unique) | (min_value == None)) and
                ((proportion_unique <= max_value) | (max_value ==None))
            ),
            "true_value" : proportion_unique,
            "summary_obj" : {}
        }

    @MetaPandasDataSet.column_aggregate_expectation
    def expect_column_chisquare_test_p_value_greater_than(self, series, partition_object=None, p=0.05):
        if not is_valid_partition_object(partition_object):
            # return {
            #     "success": False,
            #     "true_value": None,
            #     "summary_obj":
            #         {
            #             "error": "Invalid partition_object"
            #         }
            # }
            raise ValueError("Invalid partition object.")

        expected_series = pd.Series(partition_object['weights'], index=partition_object['partition'], name='expected') * len(series)
        observed_frequencies = series.value_counts()
        # Join along the indicies to ensure we have values
        test_df = pd.concat([expected_series, observed_frequencies], axis = 1).fillna(0)
        test_result = stats.chisquare(test_df[series.name], test_df['expected'])[1]

        result_obj = {
                "success" : test_result > p,
                "true_value": test_result,
                "summary_obj": {}
            }

        return result_obj

    @MetaPandasDataSet.column_aggregate_expectation
    def expect_column_bootstrapped_ks_test_p_value_greater_than(self, series, partition_object=None, bootsrap_samples=0, p=0.05):
        if not is_valid_partition_object(partition_object):
            # return {
            #     "success": False,
            #     "true_value": None,
            #     "summary_obj":
            #         {
            #             "error": "Invalid partition_object"
            #         }
            # }
            raise ValueError("Invalid partition object.")

        estimated_cdf = lambda x: np.interp(x, partition_object['partition'], np.append(np.array([0]), np.cumsum(partition_object['weights'])))

        if (bootsrap_samples == 0):
            #bootsrap_samples = min(1000, int (len(not_null_values) / len(partition_object['weights'])))
            bootsrap_samples = 1000

        results = [ stats.kstest(
                        np.random.choice(series, size=len(partition_object['weights']), replace=True),
                        estimated_cdf).pvalue
                    for k in range(bootsrap_samples)
                  ]

        test_result = np.mean(results)

        result_obj = {
                "success" : test_result > p,
                "true_value": test_result,
                "summary_obj": {
                    "bootsrap_samples": bootsrap_samples
                }
            }

        return result_obj


    @MetaPandasDataSet.column_aggregate_expectation
    def expect_column_kl_divergence_to_be(self, series, partition_object=None, threshold=None):
        if not is_valid_partition_object(partition_object):
            # return {
            #     "success": False,
            #     "true_value": None,
            #     "summary_obj":
            #         {
            #             "error": "Invalid partition_object"
            #         }
            # }
            raise ValueError("Invalid partition object.")

        if not (isinstance(threshold, float) and (threshold >= 0)):
            # return {
            #     "success": False,
            #     "true_value": None,
            #     "summary_obj":
            #         {
            #             "error": "Threshold must be specified, between "
            #         }
            # }
            raise ValueError("Threshold must be specified, greater than or equal to zero.")


        # If the data expected to be discrete, build a series
        if (len(partition_object['weights']) == len(partition_object['partition'])):
            observed_frequencies = series.value_counts()
            pk = observed_frequencies / (1.* len(series))
        else:
            partition_object = remove_empty_intervals(partition_object)
            hist, bin_edges = np.histogram(series, partition_object['partition'], density=False)
            pk = hist / (1.* len(series))

        kl_divergence = stats.entropy(pk, partition_object['weights'])

        result_obj = {
                "success" : kl_divergence <= threshold,
                "true_value" : kl_divergence,
                "summary_obj": {}
            }

        return result_obj<|MERGE_RESOLUTION|>--- conflicted
+++ resolved
@@ -786,13 +786,8 @@
             }
 
 
-<<<<<<< HEAD
-    @MetaPandasDataSet.column_map_expectation
-    def expect_column_values_to_match_strftime_format(self, series, format):
-=======
-    #@MetaPandasDataSet.column_map_expectation
-    #def expect_column_values_to_match_strftime_format(self, series, format):
->>>>>>> c93d91ab
+    @MetaPandasDataSet.column_map_expectation
+    def expect_column_values_to_match_strftime_format(self, series, strftime_format):
 
         #def matches_format(val):
         #    return None

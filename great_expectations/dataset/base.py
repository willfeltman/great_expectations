--- conflicted
+++ resolved
@@ -203,16 +203,8 @@
         """
         raise NotImplementedError
 
-<<<<<<< HEAD
     def _initialize_expectations(self, config=None, name=None):
         """Instantiates `_expectations_config` as empty by default or with a specified expectation `config`.
-
-=======
-    def initialize_expectations(self, config=None, name=None):
-        """Instantiates `_expectations_config` as empty by default or with a specified expectation `config`.
-
-        # FIXME Should be a private function
->>>>>>> 3a19e36a
         In addition, this always sets the `default_expectation_args` to:
             `include_config`: False,
             `catch_exceptions`: False,
@@ -251,7 +243,6 @@
                     "expectations" : []
                 })
 
-<<<<<<< HEAD
         ## Pandas incorrectly interprets this as an attempt to create a column and throws up a warning. Suppress it
         ## since we are subclassing.
         with warnings.catch_warnings():
@@ -263,9 +254,6 @@
             }
 
     def _append_expectation(self, expectation_config):
-=======
-    def append_expectation(self, expectation_config):
->>>>>>> 3a19e36a
         """Appends an expectation to `DataSet._expectations_config` and drops existing expectations of the same type.
 
            If `expectation_config` is a column expectation, this drops existing expectations that are specific to \
@@ -279,10 +267,7 @@
 
            Notes:
                May raise future errors once json-serializable tests are implemented to check for correct arg formatting
-<<<<<<< HEAD
-=======
-               # FIXME Should be a private method
->>>>>>> 3a19e36a
+
         """
         expectation_type = expectation_config['expectation_type']
 
@@ -717,11 +702,7 @@
         expectation_config_str = json.dumps(expectations_config, indent=2)
         open(filepath, 'w').write(expectation_config_str)
 
-<<<<<<< HEAD
     def validate(self, expectations_config=None, catch_exceptions=True, result_format=None, only_return_failures=False):
-=======
-    def validate(self, expectations_config=None, catch_exceptions=True, output_format=None, include_config=None, only_return_failures=False):
->>>>>>> 3a19e36a
         """Generates a JSON-formatted report describing the outcome of all expectations.
 
            Use the default expectations_config=None to validate the expectations config associated with the DataSet.

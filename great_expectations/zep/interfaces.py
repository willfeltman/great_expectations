--- conflicted
+++ resolved
@@ -1,34 +1,21 @@
-<<<<<<< HEAD
-# import abc
-import logging
-from pprint import pformat as pf
-from typing import Dict, List, Type, Union
-
-from pydantic import BaseModel, root_validator, validator
-from typing_extensions import ClassVar
-=======
 from __future__ import annotations
 
 import abc
 import dataclasses
 from typing import Any, Dict, List, Mapping, Optional, Type
+import logging
+from pprint import pformat as pf
 
 from typing_extensions import ClassVar, TypeAlias
->>>>>>> 576d01af
+from pydantic import BaseModel, root_validator, validator
 
 from great_expectations.core.batch import BatchDataType
 from great_expectations.execution_engine import ExecutionEngine
 from great_expectations.zep.metadatasource import MetaDatasource
 from great_expectations.zep.sources import _SourceFactories
 
-<<<<<<< HEAD
 LOGGER = logging.getLogger(__name__.lstrip("great_expectations."))
 
-
-class DataAsset(BaseModel):
-    name: str
-    type: str
-=======
 # BatchRequestOptions is a dict that is composed into a BatchRequest that specifies the
 # Batches one wants returned. In the simple case the keys represent dimensions one can
 # slice the data along and the values are the values. One can also namespace these key/value
@@ -63,23 +50,16 @@
     @abc.abstractmethod
     def get_batch_request(self, options: Optional[BatchRequestOptions]) -> BatchRequest:
         ...
->>>>>>> 576d01af
 
 
-class Datasource(BaseModel, metaclass=MetaDatasource):
     # class attrs
     asset_types: ClassVar[List[Type[DataAsset]]] = []
     execution_engine: ClassVar[ExecutionEngine]
 
     # instance attrs
     name: str
-<<<<<<< HEAD
     engine: str
     assets: Dict[str, DataAsset]
-=======
-    execution_engine: ExecutionEngine
-    assets: Mapping[str, DataAsset]
->>>>>>> 576d01af
 
     @root_validator(pre=True)
     @classmethod

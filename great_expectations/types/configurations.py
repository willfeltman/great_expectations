from six import string_types

from ruamel.yaml import YAML, yaml_object
from great_expectations.types import AllowedKeysDotDict
yaml = YAML()


class Config(AllowedKeysDotDict):
    pass


@yaml_object(yaml)
<<<<<<< HEAD
class ClassConfig(Config):
=======
class ClassConfig(LooselyTypedDotDict):
    """Defines information sufficient to identify a class to be (dynamically) loaded for a DataContext."""
>>>>>>> da8df6a7
    _allowed_keys = {
        "module_name",
        "class_name"
    }
    _required_keys = {
        "class_name"
    }
    _key_types = {
        "module_name": str,
        "class_name": str
    }

<|MERGE_RESOLUTION|>--- conflicted
+++ resolved
@@ -1,7 +1,10 @@
-from six import string_types
+from future import str
 
 from ruamel.yaml import YAML, yaml_object
+
+
 from great_expectations.types import AllowedKeysDotDict
+
 yaml = YAML()
 
 
@@ -10,12 +13,8 @@
 
 
 @yaml_object(yaml)
-<<<<<<< HEAD
 class ClassConfig(Config):
-=======
-class ClassConfig(LooselyTypedDotDict):
     """Defines information sufficient to identify a class to be (dynamically) loaded for a DataContext."""
->>>>>>> da8df6a7
     _allowed_keys = {
         "module_name",
         "class_name"
@@ -26,5 +25,4 @@
     _key_types = {
         "module_name": str,
         "class_name": str
-    }
-
+    }
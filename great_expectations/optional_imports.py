--- conflicted
+++ resolved
@@ -81,13 +81,7 @@
 
 try:
     import sqlalchemy
-<<<<<<< HEAD
 except ImportError:
-=======
-
-    sqlalchemy_version_check(sqlalchemy.__version__)
-except (ImportError, AttributeError):
->>>>>>> 6815b066
     sqlalchemy = SQLALCHEMY_NOT_IMPORTED
 
 try:

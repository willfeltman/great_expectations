from __future__ import annotations

import logging
import pathlib
import re
from typing import ClassVar, Optional, TypeVar, Union

from typing_extensions import Literal

from great_expectations.core._docs_decorators import public_api
from great_expectations.datasource.fluent import _PandasFilePathDatasource
from great_expectations.datasource.fluent.data_asset.data_connector import (
    FilesystemDataConnector,
)
from great_expectations.datasource.fluent.file_path_data_asset import (
    _FilePathDataAsset,
)
from great_expectations.datasource.fluent.interfaces import (
    Sorter,
    SortersDefinition,
    TestConnectionError,
)
from great_expectations.datasource.fluent.pandas_file_path_datasource import (
    ParquetAsset,
)
from great_expectations.datasource.fluent.signatures import _merge_signatures

logger = logging.getLogger(__name__)

_DataAssetT = TypeVar("_DataAssetT", bound=_FilePathDataAsset)


@public_api
class PandasFilesystemDatasource(_PandasFilePathDatasource):
    """Pandas based Datasource for filesystem based data assets."""

    # class attributes
    _data_connector: ClassVar = FilesystemDataConnector

    # instance attributes
    type: Literal["pandas_filesystem"] = "pandas_filesystem"

    # Filesystem specific attributes
    base_directory: pathlib.Path
    data_context_root_directory: Optional[pathlib.Path] = None

    def test_connection(self, test_assets: bool = True) -> None:
        """Test the connection for the PandasFilesystemDatasource.

        Args:
            test_assets: If assets have been passed to the PandasFilesystemDatasource, whether to test them as well.

        Raises:
            TestConnectionError: If the connection test fails.
        """
        if not self.base_directory.exists():
            raise TestConnectionError(
                f"Path: {self.base_directory.resolve()} does not exist."
            )

        if self.assets and test_assets:
            for asset in self.assets.values():
                asset.test_connection()

    # TODO: remove this before merge. Using for reference
    @public_api
<<<<<<< HEAD
    def add_parquet_asset(
=======
    def add_csv_asset(
        self,
        name: str,
        batching_regex: Optional[Union[re.Pattern, str]] = None,
        glob_directive: str = "**/*",
        order_by: Optional[SortersDefinition] = None,
        **kwargs,
    ) -> CSVAsset:  # type: ignore[valid-type]
        """Adds a CSV DataAsset to the present "PandasFilesystemDatasource" object.

        Args:
            name: The name of the CSV asset
            batching_regex: regex pattern that matches CSV filenames that is used to label the batches
            glob_directive: glob for selecting files in directory (defaults to `**/*`) or nested directories (e.g. `*/*/*.csv`)
            order_by: sorting directive via either list[Sorter] or "+/-  key" syntax: +/- (a/de)scending; + default
            kwargs: Extra keyword arguments should correspond to ``pandas.read_csv`` keyword args
        """
        batching_regex_pattern: re.Pattern = self.parse_batching_regex_string(
            batching_regex=batching_regex
        )
        order_by_sorters: list[Sorter] = self.parse_order_by_sorters(order_by=order_by)
        asset = CSVAsset(
            name=name,
            batching_regex=batching_regex_pattern,
            order_by=order_by_sorters,
            **kwargs,
        )
        asset._data_connector = FilesystemDataConnector.build_data_connector(
            datasource_name=self.name,
            data_asset_name=name,
            batching_regex=batching_regex_pattern,
            base_directory=self.base_directory,
            glob_directive=glob_directive,
            data_context_root_directory=self.data_context_root_directory,
        )
        asset._test_connection_error_message = (
            FilesystemDataConnector.build_test_connection_error_message(
                data_asset_name=name,
                batching_regex=batching_regex_pattern,
                glob_directive=glob_directive,
                base_directory=self.base_directory,
            )
        )
        return self.add_asset(asset=asset)

    @public_api
    def add_excel_asset(
>>>>>>> 769d6974
        self,
        name: str,
        batching_regex: Optional[Union[str, re.Pattern]] = None,
        glob_directive: str = "**/*",
        order_by: Optional[SortersDefinition] = None,
        **kwargs,
<<<<<<< HEAD
    ) -> ParquetAsset:  # type: ignore[valid-type]
        """Adds a Parquet DataAsst to the present "PandasFilesystemDatasource" object.
=======
    ) -> ExcelAsset:  # type: ignore[valid-type]
        """Adds an Excel DataAsset to the present "PandasFilesystemDatasource" object.

>>>>>>> 769d6974
        Args:
            name: The name of the Parquet asset
            batching_regex: regex pattern that matches Parquet filenames that is used to label the batches
            glob_directive: glob for selecting files in directory (defaults to `**/*`) or nested directories (e.g. `*/*/*.csv`)
            order_by: sorting directive via either list[Sorter] or "+/- key" syntax: +/- (a/de)scending; + default
            kwargs: Extra keyword arguments should correspond to ``pandas.read_parquet`` keyword args
        """
        # TODO: this needs to work for dynamic methods
        # TODO: example my making these validator methods on `DataAsset`
        # or always doing this in the dynamic `add_asset` methods
        batching_regex_pattern: re.Pattern = self.parse_batching_regex_string(
            batching_regex=batching_regex
        )
        order_by_sorters: list[Sorter] = self.parse_order_by_sorters(order_by=order_by)

        asset = ParquetAsset(
            name=name,
            batching_regex=batching_regex_pattern,
            order_by=order_by_sorters,
            **kwargs,
        )

        asset._data_connector = FilesystemDataConnector.build_data_connector(
            datasource_name=self.name,
            data_asset_name=name,
            batching_regex=batching_regex_pattern,
            base_directory=self.base_directory,
            glob_directive=glob_directive,
            data_context_root_directory=self.data_context_root_directory,
        )
        asset._test_connection_error_message = (
            FilesystemDataConnector.build_test_connection_error_message(
                data_asset_name=name,
                batching_regex=batching_regex_pattern,
                glob_directive=glob_directive,
                base_directory=self.base_directory,
            )
        )
        return self.add_asset(asset=asset)

<<<<<<< HEAD
    def add_asset(self, asset: _DataAssetT) -> _DataAssetT:
        """
        NOTE: Method 1: override `add_asset` if the Datasource needs to use a data_connector.
        All dynamic `add_<ASSET_TYPE>_asset()` eventually call `add_asset()`.
=======
    @public_api
    def add_json_asset(
        self,
        name: str,
        batching_regex: Optional[Union[str, re.Pattern]] = None,
        glob_directive: str = "**/*",
        order_by: Optional[SortersDefinition] = None,
        **kwargs,
    ) -> JSONAsset:  # type: ignore[valid-type]
        """Adds a JSON DataAsset to the present "PandasFilesystemDatasource" object.

        Args:
            name: The name of the JSON asset
            batching_regex: regex pattern that matches JSON filenames that is used to label the batches
            glob_directive: glob for selecting files in directory (defaults to `**/*`) or nested directories (e.g. `*/*/*.csv`)
            order_by: sorting directive via either list[Sorter] or "+/- key" syntax: +/- (a/de)scending; + default
            kwargs: Extra keyword arguments should correspond to ``pandas.read_json`` keyword args
        """
        batching_regex_pattern: re.Pattern = self.parse_batching_regex_string(
            batching_regex=batching_regex
        )
        order_by_sorters: list[Sorter] = self.parse_order_by_sorters(order_by=order_by)

        asset = JSONAsset(
            name=name,
            batching_regex=batching_regex_pattern,
            order_by=order_by_sorters,
            **kwargs,
        )

        asset._data_connector = FilesystemDataConnector.build_data_connector(
            datasource_name=self.name,
            data_asset_name=name,
            batching_regex=batching_regex_pattern,
            base_directory=self.base_directory,
            glob_directive=glob_directive,
            data_context_root_directory=self.data_context_root_directory,
        )
        asset._test_connection_error_message = (
            FilesystemDataConnector.build_test_connection_error_message(
                data_asset_name=name,
                batching_regex=batching_regex_pattern,
                glob_directive=glob_directive,
                base_directory=self.base_directory,
            )
        )
        return self.add_asset(asset=asset)

    @public_api
    def add_parquet_asset(
        self,
        name: str,
        batching_regex: Optional[Union[str, re.Pattern]] = None,
        glob_directive: str = "**/*",
        order_by: Optional[SortersDefinition] = None,
        **kwargs,
    ) -> ParquetAsset:  # type: ignore[valid-type]
        """Adds a Parquet DataAsset to the present "PandasFilesystemDatasource" object.

        Args:
            name: The name of the Parquet asset
            batching_regex: regex pattern that matches Parquet filenames that is used to label the batches
            glob_directive: glob for selecting files in directory (defaults to `**/*`) or nested directories (e.g. `*/*/*.csv`)
            order_by: sorting directive via either list[Sorter] or "+/- key" syntax: +/- (a/de)scending; + default
            kwargs: Extra keyword arguments should correspond to ``pandas.read_parquet`` keyword args
>>>>>>> 769d6974
        """
        # TODO: how do we pull in glob_directive?
        # `add_asset()` accepts an optional `dc_options: dict`?
        # `add_<ASSET_TYPE>_asset()` introspects the DataAsset and DataConnector `__init__` to determine
        # what goes where while still preserving our good validation errors.
        # TODO: or don't be clever and make it a normal asset attribute like `batching_regex`
        glob_directive: str = "**/*"

        asset._data_connector = FilesystemDataConnector.build_data_connector(
            datasource_name=self.name,
            data_asset_name=asset.name,
            batching_regex=asset.batching_regex,
            base_directory=self.base_directory,
            glob_directive=glob_directive,
            data_context_root_directory=self.data_context_root_directory,
        )
        asset._test_connection_error_message = (
            FilesystemDataConnector.build_test_connection_error_message(
                data_asset_name=asset.name,
                batching_regex=asset.batching_regex,
                glob_directive=glob_directive,
                base_directory=self.base_directory,
            )
        )
        return super().add_asset(asset)

    # attr-defined issue
    # https://github.com/python/mypy/issues/12472
    add_parquet_asset.__signature__ = _merge_signatures(add_parquet_asset, ParquetAsset, exclude={"type"})  # type: ignore[attr-defined]<|MERGE_RESOLUTION|>--- conflicted
+++ resolved
@@ -64,71 +64,15 @@
 
     # TODO: remove this before merge. Using for reference
     @public_api
-<<<<<<< HEAD
     def add_parquet_asset(
-=======
-    def add_csv_asset(
-        self,
-        name: str,
-        batching_regex: Optional[Union[re.Pattern, str]] = None,
-        glob_directive: str = "**/*",
-        order_by: Optional[SortersDefinition] = None,
-        **kwargs,
-    ) -> CSVAsset:  # type: ignore[valid-type]
-        """Adds a CSV DataAsset to the present "PandasFilesystemDatasource" object.
-
-        Args:
-            name: The name of the CSV asset
-            batching_regex: regex pattern that matches CSV filenames that is used to label the batches
-            glob_directive: glob for selecting files in directory (defaults to `**/*`) or nested directories (e.g. `*/*/*.csv`)
-            order_by: sorting directive via either list[Sorter] or "+/-  key" syntax: +/- (a/de)scending; + default
-            kwargs: Extra keyword arguments should correspond to ``pandas.read_csv`` keyword args
-        """
-        batching_regex_pattern: re.Pattern = self.parse_batching_regex_string(
-            batching_regex=batching_regex
-        )
-        order_by_sorters: list[Sorter] = self.parse_order_by_sorters(order_by=order_by)
-        asset = CSVAsset(
-            name=name,
-            batching_regex=batching_regex_pattern,
-            order_by=order_by_sorters,
-            **kwargs,
-        )
-        asset._data_connector = FilesystemDataConnector.build_data_connector(
-            datasource_name=self.name,
-            data_asset_name=name,
-            batching_regex=batching_regex_pattern,
-            base_directory=self.base_directory,
-            glob_directive=glob_directive,
-            data_context_root_directory=self.data_context_root_directory,
-        )
-        asset._test_connection_error_message = (
-            FilesystemDataConnector.build_test_connection_error_message(
-                data_asset_name=name,
-                batching_regex=batching_regex_pattern,
-                glob_directive=glob_directive,
-                base_directory=self.base_directory,
-            )
-        )
-        return self.add_asset(asset=asset)
-
-    @public_api
-    def add_excel_asset(
->>>>>>> 769d6974
         self,
         name: str,
         batching_regex: Optional[Union[str, re.Pattern]] = None,
         glob_directive: str = "**/*",
         order_by: Optional[SortersDefinition] = None,
         **kwargs,
-<<<<<<< HEAD
     ) -> ParquetAsset:  # type: ignore[valid-type]
         """Adds a Parquet DataAsst to the present "PandasFilesystemDatasource" object.
-=======
-    ) -> ExcelAsset:  # type: ignore[valid-type]
-        """Adds an Excel DataAsset to the present "PandasFilesystemDatasource" object.
-
->>>>>>> 769d6974
         Args:
             name: The name of the Parquet asset
             batching_regex: regex pattern that matches Parquet filenames that is used to label the batches
@@ -169,78 +113,10 @@
         )
         return self.add_asset(asset=asset)
 
-<<<<<<< HEAD
     def add_asset(self, asset: _DataAssetT) -> _DataAssetT:
         """
         NOTE: Method 1: override `add_asset` if the Datasource needs to use a data_connector.
         All dynamic `add_<ASSET_TYPE>_asset()` eventually call `add_asset()`.
-=======
-    @public_api
-    def add_json_asset(
-        self,
-        name: str,
-        batching_regex: Optional[Union[str, re.Pattern]] = None,
-        glob_directive: str = "**/*",
-        order_by: Optional[SortersDefinition] = None,
-        **kwargs,
-    ) -> JSONAsset:  # type: ignore[valid-type]
-        """Adds a JSON DataAsset to the present "PandasFilesystemDatasource" object.
-
-        Args:
-            name: The name of the JSON asset
-            batching_regex: regex pattern that matches JSON filenames that is used to label the batches
-            glob_directive: glob for selecting files in directory (defaults to `**/*`) or nested directories (e.g. `*/*/*.csv`)
-            order_by: sorting directive via either list[Sorter] or "+/- key" syntax: +/- (a/de)scending; + default
-            kwargs: Extra keyword arguments should correspond to ``pandas.read_json`` keyword args
-        """
-        batching_regex_pattern: re.Pattern = self.parse_batching_regex_string(
-            batching_regex=batching_regex
-        )
-        order_by_sorters: list[Sorter] = self.parse_order_by_sorters(order_by=order_by)
-
-        asset = JSONAsset(
-            name=name,
-            batching_regex=batching_regex_pattern,
-            order_by=order_by_sorters,
-            **kwargs,
-        )
-
-        asset._data_connector = FilesystemDataConnector.build_data_connector(
-            datasource_name=self.name,
-            data_asset_name=name,
-            batching_regex=batching_regex_pattern,
-            base_directory=self.base_directory,
-            glob_directive=glob_directive,
-            data_context_root_directory=self.data_context_root_directory,
-        )
-        asset._test_connection_error_message = (
-            FilesystemDataConnector.build_test_connection_error_message(
-                data_asset_name=name,
-                batching_regex=batching_regex_pattern,
-                glob_directive=glob_directive,
-                base_directory=self.base_directory,
-            )
-        )
-        return self.add_asset(asset=asset)
-
-    @public_api
-    def add_parquet_asset(
-        self,
-        name: str,
-        batching_regex: Optional[Union[str, re.Pattern]] = None,
-        glob_directive: str = "**/*",
-        order_by: Optional[SortersDefinition] = None,
-        **kwargs,
-    ) -> ParquetAsset:  # type: ignore[valid-type]
-        """Adds a Parquet DataAsset to the present "PandasFilesystemDatasource" object.
-
-        Args:
-            name: The name of the Parquet asset
-            batching_regex: regex pattern that matches Parquet filenames that is used to label the batches
-            glob_directive: glob for selecting files in directory (defaults to `**/*`) or nested directories (e.g. `*/*/*.csv`)
-            order_by: sorting directive via either list[Sorter] or "+/- key" syntax: +/- (a/de)scending; + default
-            kwargs: Extra keyword arguments should correspond to ``pandas.read_parquet`` keyword args
->>>>>>> 769d6974
         """
         # TODO: how do we pull in glob_directive?
         # `add_asset()` accepts an optional `dc_options: dict`?

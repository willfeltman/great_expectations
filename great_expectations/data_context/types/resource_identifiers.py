import logging
logger = logging.getLogger(__name__)

from six import string_types

from .base_resource_identifiers import (
    OrderedDataContextKey,
)

<<<<<<< HEAD
from .base_resource_identifiers import (
OrderedKeysDotDict,
DataContextResourceIdentifier,
)

from great_expectations.datasource.types.batch_kwargs import BatchFingerprint


class DataAssetIdentifier(DataContextResourceIdentifier):
=======
from great_expectations.datasource.types.batch_kwargs import BatchFingerprint

# TODO: Rename to DataAssetKey, for consistency
class DataAssetIdentifier(OrderedDataContextKey):
>>>>>>> 6684f530
    _key_order = [
        "datasource",
        "generator",
        "generator_asset"
    ]
    _key_types = {
        "datasource" : string_types,
        "generator" : string_types,
        "generator_asset" : string_types,
    }
    # NOTE: This pattern is kinda awkward. It would be nice to ONLY specify _key_order
    _required_keys = set(_key_order)
    _allowed_keys = set(_key_order)

# TODO: Rename to ExpectationSuiteKey, for consistency
class ExpectationSuiteIdentifier(OrderedDataContextKey):
    _key_order = [
        "data_asset_name",
        "expectation_suite_name",
    ]
    _key_types = {
        "data_asset_name" : DataAssetIdentifier,
        "expectation_suite_name" : string_types,
    }
    # NOTE: This pattern is kinda awkward. It would be nice to ONLY specify _key_order
    _required_keys = set(_key_order)
    _allowed_keys = set(_key_order)

# TODO: Rename to ValidatioResultKey, for consistency
class ValidationResultIdentifier(OrderedDataContextKey):
    _key_order = [
        "expectation_suite_identifier",
        "run_id",
        # "purpose"
    ]
    _key_types = {
        "expectation_suite_identifier": ExpectationSuiteIdentifier,
        "run_id": string_types
    }
    # NOTE: This pattern is kinda awkward. It would be nice to ONLY specify _key_order
    _required_keys = set(_key_order)
    _allowed_keys = set(_key_order)<|MERGE_RESOLUTION|>--- conflicted
+++ resolved
@@ -7,22 +7,10 @@
     OrderedDataContextKey,
 )
 
-<<<<<<< HEAD
-from .base_resource_identifiers import (
-OrderedKeysDotDict,
-DataContextResourceIdentifier,
-)
-
-from great_expectations.datasource.types.batch_kwargs import BatchFingerprint
-
-
-class DataAssetIdentifier(DataContextResourceIdentifier):
-=======
 from great_expectations.datasource.types.batch_kwargs import BatchFingerprint
 
 # TODO: Rename to DataAssetKey, for consistency
 class DataAssetIdentifier(OrderedDataContextKey):
->>>>>>> 6684f530
     _key_order = [
         "datasource",
         "generator",

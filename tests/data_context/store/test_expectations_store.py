--- conflicted
+++ resolved
@@ -35,10 +35,7 @@
     }
 
 
-<<<<<<< HEAD
-def test_ExpectationsStore_with_DatabaseStoreBackend(sa):
-=======
-def test_ExpectationsStore_with_DatabaseStoreBackend_postgres(caplog):
+def test_ExpectationsStore_with_DatabaseStoreBackend_postgres(caplog, sa):
     connection_kwargs = {
         "drivername": "postgresql",
         "username": "postgres",
@@ -88,8 +85,7 @@
     )
 
 
-def test_ExpectationsStore_with_DatabaseStoreBackend_sqlite():
->>>>>>> 5c98cdc0
+def test_ExpectationsStore_with_DatabaseStoreBackend_sqlite(sa):
     # Use sqlite so we don't require postgres for this test.
     connection_kwargs = {"drivername": "sqlite"}
 

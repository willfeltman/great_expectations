--- conflicted
+++ resolved
@@ -21,13 +21,13 @@
     mysqlDialect,
     postgresqlDialect,
     sqliteDialect,
+    trinoDialect,
 )
 from tests.conftest import build_test_backends_list_cfe
 from tests.test_definitions.test_expectations import tmp_dir
 
 
 def pytest_generate_tests(metafunc):
-    print(f'\n[ALEX_TEST] WOUTPUT-BEGIN')
     # Load all the JSON files in the directory
     dir_path = os.path.dirname(os.path.realpath(__file__))
     expectation_dirs = [
@@ -45,18 +45,12 @@
             dir_path + "/" + expectation_category + "/*.json"
         )
         for c in backends:
-            # TODO: <Alex>ALEX</Alex>
-            if c != "trino":
-                continue
-            # TODO: <Alex>ALEX</Alex>
             for filename in test_configuration_files:
-                print(f'[ALEX_TEST] [CFE] FILENAME: {filename} ; TYPE: {str(type(filename))}')
                 file = open(filename)
                 test_configuration = json.load(file)
 
                 for d in test_configuration["datasets"]:
                     datasets = []
-<<<<<<< HEAD
                     # optional only_for and suppress_test flag at the datasets-level that can prevent data being
                     # added to incompatible backends. Currently only used by expect_column_values_to_be_unique
                     only_for = d.get("only_for")
@@ -67,26 +61,15 @@
                     if suppress_test_for and not isinstance(suppress_test_for, list):
                         # coerce into list if passed in as string
                         suppress_test_for = [suppress_test_for]
-=======
-                    print(f'[ALEX_TEST] [CFE] CONSIDERING_BACKEND: {c} ; TYPE: {str(type(c))}')
-                    print(f'[ALEX_TEST] [CFE] CONSIDERING_CONFIGURATION: {test_configuration["expectation_type"]} ; TYPE: {str(type(test_configuration["expectation_type"]))}')
->>>>>>> 5edb9724
                     if candidate_test_is_on_temporary_notimplemented_list_cfe(
                         c, test_configuration["expectation_type"]
                     ):
                         skip_expectation = True
-<<<<<<< HEAD
                     elif suppress_test_for and c in suppress_test_for:
                         continue
                     elif only_for and c not in only_for:
                         continue
-=======
-                        print(f'[ALEX_TEST] [CFE] SKIPPING_BACKEND: {c} ; TYPE: {str(type(c))}')
-                        print(f'[ALEX_TEST] [CFE] SKIPPING_CONFIGURATION: {test_configuration["expectation_type"]} ; TYPE: {str(type(test_configuration["expectation_type"]))}')
->>>>>>> 5edb9724
                     else:
-                        print(f'[ALEX_TEST] [CFE] INCLUDING_BACKEND: {c} ; TYPE: {str(type(c))}')
-                        print(f'[ALEX_TEST] [CFE] INCLUDING_CONFIGURATION: {test_configuration["expectation_type"]} ; TYPE: {str(type(test_configuration["expectation_type"]))}')
                         skip_expectation = False
                         if isinstance(d["data"], list):
                             sqlite_db_path = os.path.abspath(
@@ -303,7 +286,21 @@
                                     and validator_with_data.execution_engine.active_batch_data.sql_engine_dialect.name
                                     == "bigquery"
                                 )
-<<<<<<< HEAD
+                                or (
+                                    "trino" in suppress_test_for
+                                    and trinoDialect is not None
+                                    and validator_with_data
+                                    and isinstance(
+                                        validator_with_data.execution_engine.active_batch_data,
+                                        SqlAlchemyBatchData,
+                                    )
+                                    and hasattr(
+                                        validator_with_data.execution_engine.active_batch_data.sql_engine_dialect,
+                                        "name",
+                                    )
+                                    and validator_with_data.execution_engine.active_batch_data.sql_engine_dialect.name
+                                    == "trino"
+                                )
                                 or (
                                     "pandas" in suppress_test_for
                                     and validator_with_data
@@ -311,32 +308,6 @@
                                         validator_with_data.execution_engine.active_batch_data,
                                         PandasBatchData,
                                     )
-=======
-                                and validator_with_data.execution_engine.active_batch_data.sql_engine_dialect.name
-                                == "bigquery"
-                            )
-                            or (
-                                "trino" in test["suppress_test_for"]
-                                and BigQueryDialect is not None
-                                and validator_with_data
-                                and isinstance(
-                                    validator_with_data.execution_engine.active_batch_data,
-                                    SqlAlchemyBatchData,
-                                )
-                                and hasattr(
-                                    validator_with_data.execution_engine.active_batch_data.sql_engine_dialect,
-                                    "name",
-                                )
-                                and validator_with_data.execution_engine.active_batch_data.sql_engine_dialect.name
-                                == "trino"
-                            )
-                            or (
-                                "pandas" in test["suppress_test_for"]
-                                and validator_with_data
-                                and isinstance(
-                                    validator_with_data.execution_engine.active_batch_data,
-                                    PandasBatchData,
->>>>>>> 5edb9724
                                 )
                                 or (
                                     "spark" in suppress_test_for

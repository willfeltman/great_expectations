--- conflicted
+++ resolved
@@ -49,13 +49,9 @@
           result = get_system_command_result(command_str)["output"]
           json_result = json.loads(result)
         except ValueError as ve:
-<<<<<<< HEAD
-          print("!"*80)
-=======
           print ("=== Result ==================================================")
           print (result)
           print ("=== Error ===================================================")
->>>>>>> 93925761
           print(ve)
           print(result)
           json_result = {}

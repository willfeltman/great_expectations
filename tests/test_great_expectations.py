import os
import random
import unittest
from datetime import datetime

from great_expectations.core import ExpectationValidationResult, ExpectationSuiteValidationResult, \
    ExpectationConfiguration, expectationSuiteSchema, expectationSuiteValidationResultSchema, ExpectationSuite

try:
    from unittest import mock
except ImportError:
    import mock

import pandas as pd
import re

import great_expectations as ge
from great_expectations.dataset import PandasDataset, MetaPandasDataset
from great_expectations.data_asset.data_asset import (
    _calc_validation_statistics,
    ValidationStatistics,
)
from .test_utils import assertDeepAlmostEqual


def isprime(n):
    # https://stackoverflow.com/questions/18833759/python-prime-number-checker
    '''check if integer n is a prime'''

    # make sure n is a positive integer
    n = abs(int(n))

    # 0 and 1 are not primes
    if n < 2:
        return False

    # 2 is the only even prime number
    if n == 2:
        return True

    # all other even numbers are not primes
    if not n & 1:
        return False

    # range starts with 3 and only needs to go up
    # the square root of n for all odd numbers
    for x in range(3, int(n**0.5) + 1, 2):
        if n % x == 0:
            return False

    return True


class CustomPandasDataset(PandasDataset):

    @MetaPandasDataset.column_map_expectation
    def expect_column_values_to_be_prime(self, column):
        return column.map(isprime)

    @MetaPandasDataset.expectation(["column", "mostly"])
    def expect_column_values_to_equal_1(self, column, mostly=None):
        not_null = self[column].notnull()

        result = self[column][not_null] == 1
        unexpected_values = list(self[column][not_null][result == False])

        if mostly:
            # Prevent division-by-zero errors
            if len(not_null) == 0:
                return {
                    'success': True,
                    'result': {
                        'unexpected_list': unexpected_values,
                        'unexpected_index_list': self.index[result],
                    }
                }

            percent_equaling_1 = float(sum(result))/len(not_null)
            return {
                "success": percent_equaling_1 >= mostly,
                'result': {
                    "unexpected_list": unexpected_values[:20],
                    "unexpected_index_list": list(self.index[result == False])[:20],
                }
            }
        else:
            return {
                "success": len(unexpected_values) == 0,
                'result': {
                    "unexpected_list": unexpected_values[:20],
                    "unexpected_index_list": list(self.index[result == False])[:20],
                }
            }


def test_custom_class():
    script_path = os.path.dirname(os.path.realpath(__file__))
    df = ge.read_csv(
        script_path+'/test_sets/Titanic.csv',
        dataset_class=CustomPandasDataset
    )
    df.set_default_expectation_argument("result_format", "COMPLETE")
    assert df.expect_column_values_to_be_prime(
            'Age').result['unexpected_list'] == \
        [30.0, 25.0, 0.92000000000000004, 63.0, 39.0, 58.0, 50.0, 24.0, 36.0, 26.0, 25.0, 25.0, 28.0, 45.0, 39.0,
         30.0, 58.0, 45.0, 22.0, 48.0, 44.0, 60.0, 45.0, 58.0, 36.0, 33.0, 36.0, 36.0, 14.0, 49.0, 36.0, 46.0, 27.0,
         27.0, 26.0, 64.0, 39.0, 55.0, 70.0, 69.0, 36.0, 39.0, 38.0, 27.0, 27.0, 4.0, 27.0, 50.0, 48.0, 49.0, 48.0,
         39.0, 36.0, 30.0, 24.0, 28.0, 64.0, 60.0, 49.0, 44.0, 22.0, 60.0, 48.0, 35.0, 22.0, 45.0, 49.0, 54.0, 38.0,
         58.0, 45.0, 46.0, 25.0, 21.0, 48.0, 49.0, 45.0, 36.0, 55.0, 52.0, 24.0, 16.0, 44.0, 51.0, 42.0, 35.0, 35.0,
         38.0, 35.0, 50.0, 49.0, 46.0, 58.0, 42.0, 40.0, 42.0, 55.0, 50.0, 16.0, 21.0, 30.0, 15.0, 30.0, 46.0, 54.0,
         36.0, 28.0, 65.0, 33.0, 44.0, 55.0, 36.0, 58.0, 64.0, 64.0, 22.0, 28.0, 22.0, 18.0, 52.0, 46.0, 56.0, 33.0,
         27.0, 55.0, 54.0, 48.0, 18.0, 21.0, 34.0, 40.0, 36.0, 50.0, 39.0, 56.0, 28.0, 56.0, 56.0, 24.0, 18.0, 24.0,
         45.0, 40.0, 6.0, 57.0, 32.0, 62.0, 54.0, 52.0, 62.0, 63.0, 46.0, 52.0, 39.0, 18.0, 48.0, 49.0, 39.0, 46.0,
         64.0, 60.0, 60.0, 55.0, 54.0, 21.0, 57.0, 45.0, 50.0, 50.0, 27.0, 20.0, 51.0, 21.0, 36.0, 40.0, 32.0, 33.0,
         30.0, 28.0, 18.0, 34.0, 32.0, 57.0, 18.0, 36.0, 28.0, 51.0, 32.0, 28.0, 36.0, 4.0, 1.0, 12.0, 34.0, 26.0,
         27.0, 15.0, 45.0, 40.0, 20.0, 25.0, 36.0, 25.0, 42.0, 26.0, 26.0, 0.82999999999999996, 54.0, 44.0, 52.0,
         30.0, 30.0, 27.0, 24.0, 35.0, 8.0, 22.0, 30.0, 20.0, 21.0, 49.0, 8.0, 28.0, 18.0, 28.0, 22.0, 25.0, 18.0,
         32.0, 18.0, 42.0, 34.0, 8.0, 21.0, 38.0, 38.0, 35.0, 35.0, 38.0, 24.0, 16.0, 26.0, 45.0, 24.0, 21.0, 22.0,
         34.0, 30.0, 50.0, 30.0, 1.0, 44.0, 28.0, 6.0, 30.0, 45.0, 24.0, 24.0, 49.0, 48.0, 34.0, 32.0, 21.0, 18.0,
         21.0, 52.0, 42.0, 36.0, 21.0, 33.0, 34.0, 22.0, 45.0, 30.0, 26.0, 34.0, 26.0, 22.0, 1.0, 25.0, 48.0, 57.0,
         27.0, 30.0, 20.0, 45.0, 46.0, 30.0, 48.0, 54.0, 64.0, 32.0, 18.0, 32.0, 26.0, 20.0, 39.0, 22.0, 24.0, 28.0,
         50.0, 20.0, 40.0, 42.0, 21.0, 32.0, 34.0, 33.0, 8.0, 36.0, 34.0, 30.0, 28.0, 0.80000000000000004, 25.0,
         50.0, 21.0, 25.0, 18.0, 20.0, 30.0, 30.0, 35.0, 22.0, 25.0, 25.0, 14.0, 50.0, 22.0, 27.0, 27.0, 30.0, 22.0,
         35.0, 30.0, 28.0, 12.0, 40.0, 36.0, 28.0, 32.0, 4.0, 36.0, 33.0, 32.0, 26.0, 30.0, 24.0, 18.0, 42.0, 16.0,
         35.0, 16.0, 25.0, 18.0, 20.0, 30.0, 26.0, 40.0, 24.0, 18.0, 0.82999999999999996, 20.0, 25.0, 35.0, 32.0,
         20.0, 39.0, 39.0, 6.0, 38.0, 9.0, 26.0, 4.0, 20.0, 26.0, 25.0, 18.0, 24.0, 35.0, 40.0, 38.0, 9.0, 45.0,
         27.0, 20.0, 32.0, 33.0, 18.0, 40.0, 26.0, 15.0, 45.0, 18.0, 27.0, 22.0, 26.0, 22.0, 20.0, 32.0, 21.0, 18.0,
         26.0, 6.0, 9.0, 40.0, 32.0, 26.0, 18.0, 20.0, 22.0, 22.0, 35.0, 21.0, 20.0, 18.0, 18.0, 38.0, 30.0, 21.0,
         21.0, 21.0, 24.0, 33.0, 33.0, 28.0, 16.0, 28.0, 24.0, 21.0, 32.0, 26.0, 18.0, 20.0, 24.0, 24.0, 36.0, 30.0,
         22.0, 35.0, 27.0, 30.0, 36.0, 9.0, 44.0, 45.0, 22.0, 30.0, 34.0, 28.0, 0.33000000000000002, 27.0, 25.0,
         24.0, 22.0, 21.0, 26.0, 33.0, 1.0, 0.17000000000000001, 25.0, 36.0, 36.0, 30.0, 26.0, 65.0, 42.0, 32.0,
         30.0, 24.0, 24.0, 24.0, 22.0, 18.0, 16.0, 45.0, 21.0, 18.0, 9.0, 48.0, 16.0, 25.0, 38.0, 22.0, 16.0, 33.0,
         9.0, 38.0, 40.0, 14.0, 16.0, 9.0, 10.0, 6.0, 40.0, 32.0, 20.0, 28.0, 24.0, 28.0, 24.0, 20.0, 45.0, 26.0,
         21.0, 27.0, 18.0, 26.0, 22.0, 28.0, 22.0, 27.0, 42.0, 27.0, 25.0, 27.0, 20.0, 48.0, 34.0, 22.0, 33.0, 32.0,
         26.0, 49.0, 1.0, 33.0, 4.0, 24.0, 32.0, 27.0, 21.0, 32.0, 20.0, 21.0, 30.0, 21.0, 22.0, 4.0, 39.0, 20.0,
         21.0, 44.0, 42.0, 21.0, 24.0, 25.0, 22.0, 22.0, 39.0, 26.0, 4.0, 22.0, 26.0, 1.5, 36.0, 18.0, 25.0, 22.0,
         20.0, 26.0, 22.0, 32.0, 21.0, 21.0, 36.0, 39.0, 25.0, 45.0, 36.0, 30.0, 20.0, 21.0, 1.5, 25.0, 18.0, 63.0,
         18.0, 15.0, 28.0, 36.0, 28.0, 10.0, 36.0, 30.0, 22.0, 14.0, 22.0, 51.0, 18.0, 45.0, 28.0, 21.0, 27.0, 36.0,
         27.0, 15.0, 27.0, 26.0, 22.0, 24.0]

    primes = [3, 5, 7, 11, 13, 17, 23, 31]
    df["primes"] = df.Age.map(lambda x: random.choice(primes))
    assert df.expect_column_values_to_be_prime("primes").result['unexpected_list'] == []


def test_custom_expectation():
    df = CustomPandasDataset({'x': [1, 1, 1, 1, 2]})
    df.set_default_expectation_argument("result_format", "COMPLETE")
    result = df.expect_column_values_to_be_prime('x')

    assert result.success is False
    assert result.result['unexpected_index_list'] == [0, 1, 2, 3]
    assert result.result['unexpected_list'] == [1, 1, 1, 1]

    result = df.expect_column_values_to_equal_1('x', mostly=.8)
    assert result.success is True
    assert result.result['unexpected_index_list'] == [4]
    assert result.result['unexpected_list'] == [2]


# Ensure that Custom Data Set classes can properly call non-overridden methods from their parent class
def test_base_class_expectation():
    df = CustomPandasDataset({
        "aaa": [1, 2, 3, 4, 5],
        "bbb": [10, 20, 30, 40, 50],
        "ccc": [9, 10, 11, 12, 13],
    })

    assert df.expect_column_values_to_be_between("aaa", min_value=1, max_value=5).success is True


def test_validate():

    with open("./tests/test_sets/titanic_expectations.json") as f:
        my_expectation_suite = expectationSuiteSchema.loads(f.read()).data

    my_df = ge.read_csv(
        "./tests/test_sets/Titanic.csv",
        expectation_suite=my_expectation_suite
    )
    my_df.set_default_expectation_argument("result_format", "COMPLETE")

    with mock.patch("datetime.datetime") as mock_datetime:
        mock_datetime.utcnow.return_value = datetime(1955, 11, 5)
        results = my_df.validate(catch_exceptions=False)

    with open('./tests/test_sets/titanic_expected_data_asset_validate_results.json') as f:
        expected_results = expectationSuiteValidationResultSchema.loads(f.read()).data

    del results.meta["great_expectations.__version__"]

<<<<<<< HEAD
    # order is not guaranteed (or important in this case) but sorting is possible in PY2
    if PY2:
        results.results = sorted(results.results)
        expected_results.results = sorted(expected_results.results)

=======
>>>>>>> bbf14ef7
    assert expected_results == results

    # Now, change the results and ensure they are no longer equal
    results.results[0] = ExpectationValidationResult()
    assert expected_results != results

    # Finally, confirm that only_return_failures works
    # and does not affect the "statistics" field.
    with mock.patch("datetime.datetime") as mock_datetime:
        mock_datetime.utcnow.return_value = datetime(1955, 11, 5)
        validation_results = my_df.validate(only_return_failures=True)
        del validation_results.meta["great_expectations.__version__"]

    expected_results = ExpectationSuiteValidationResult(
        meta={
            "data_asset_name": "titanic",
            "expectation_suite_name": "default",
            "run_id": "19551105T000000.000000Z"
        },
        results=[ExpectationValidationResult(
            expectation_config=ExpectationConfiguration(
                expectation_type="expect_column_values_to_be_in_set",
                kwargs={"column": "PClass", "value_set": ["1st", "2nd", "3rd"]}
            ),
            success=False,
            exception_info={
                "exception_message": None,
                "exception_traceback": None,
                "raised_exception": False
            },
            result={
                "partial_unexpected_index_list": [456], "unexpected_count": 1, "unexpected_list": ["*"],
                "unexpected_percent": 0.07616146230007616, "element_count": 1313,
                "missing_percent": 0.0, "partial_unexpected_counts": [{"count": 1, "value": "*"}],
                "partial_unexpected_list": ["*"],
                "unexpected_percent_nonmissing": 0.07616146230007616, "missing_count": 0,
                "unexpected_index_list": [456]
            })
        ],
        success=expected_results.success,  # unaffected
        statistics=expected_results["statistics"]  # unaffected
    )
    assert expected_results == validation_results


def test_validate_catch_non_existent_expectation():
    df = ge.dataset.PandasDataset({
        "x": [1, 2, 3, 4, 5]
    })

    validation_config_non_existent_expectation = ExpectationSuite(
        data_asset_name="test",
        expectation_suite_name="default",
        meta={
            "great_expectations.__version__": ge.__version__
        },
        expectations=[ExpectationConfiguration(
            expectation_type="non_existent_expectation",
            kwargs={
                "column": "x"
            }
        )]
    )
    results = df.validate(expectation_suite=validation_config_non_existent_expectation)

    assert "object has no attribute 'non_existent_expectation'" in \
        results.results[0].exception_info['exception_message']


def test_validate_catch_invalid_parameter():
    df = ge.dataset.PandasDataset({
        "x": [1, 2, 3, 4, 5]
    })

    validation_config_invalid_parameter = ExpectationSuite(
        data_asset_name="test",
        expectation_suite_name="default",
        meta={
            "great_expectations.__version__": ge.__version__
        },
        expectations=[ExpectationConfiguration(
            expectation_type="expect_column_values_to_be_between",
            kwargs={
                "column": "x",
                "min_value": 6,
                "max_value": 5
            }
        )]
    )

    result = df.validate(expectation_suite=validation_config_invalid_parameter)
    assert "min_value cannot be greater than max_value" in result.results[0].exception_info['exception_message']


def test_stats_no_expectations():
    expectation_results = []
    actual = _calc_validation_statistics(expectation_results)

    # pay attention to these two
    assert None is actual.success_percent
    assert True is actual.success
    # the rest is boring
    assert 0 == actual.successful_expectations
    assert 0 == actual.evaluated_expectations
    assert 0 == actual.unsuccessful_expectations


def test_stats_no_successful_expectations():
    expectation_results = [
        ExpectationValidationResult(success=False)
    ]
    actual = _calc_validation_statistics(expectation_results)
    expected = ValidationStatistics(1, 0, 1, 0., False)
    assert expected == actual

    expectation_results = [
        ExpectationValidationResult(success=False),
        ExpectationValidationResult(success=False),
        ExpectationValidationResult(success=False)
    ]
    actual = _calc_validation_statistics(expectation_results)
    expected = ValidationStatistics(3, 0, 3, 0., False)
    assert expected == actual


def test_stats_all_successful_expectations():
    expectation_results = [
        ExpectationValidationResult(success=True),
    ]
    actual = _calc_validation_statistics(expectation_results)
    expected = ValidationStatistics(1, 1, 0, 100.0, True)
    assert expected == actual

    expectation_results = [
        ExpectationValidationResult(success=True),
        ExpectationValidationResult(success=True),
        ExpectationValidationResult(success=True)
    ]
    actual = _calc_validation_statistics(expectation_results)
    expected = ValidationStatistics(3, 3, 0, 100.0, True)
    assert expected == actual


def test_stats_mixed_expectations():
    expectation_results = [
        ExpectationValidationResult(success=False),
        ExpectationValidationResult(success=True),
    ]
    actual = _calc_validation_statistics(expectation_results)
    expected = ValidationStatistics(2, 1, 1, 50.0, False)
    assert expected == actual


class TestIO(unittest.TestCase):

    def test_read_csv(self):
        script_path = os.path.dirname(os.path.realpath(__file__))
        df = ge.read_csv(
            script_path+'/test_sets/Titanic.csv',
        )

    def test_read_json(self):
        script_path = os.path.dirname(os.path.realpath(__file__))
        df = ge.read_json(
            script_path+'/test_sets/test_json_data_file.json',
        )

        df = ge.read_json(
            script_path+'/test_sets/nested_test_json_data_file.json',
            accessor_func=lambda x: x["data"]
        )

    def test_read_excel(self):
        script_path = os.path.dirname(os.path.realpath(__file__))
        df = ge.read_excel(
            script_path+'/test_sets/Titanic_multi_sheet.xlsx',
        )
        assert df['Name'][0] == 'Allen, Miss Elisabeth Walton'
        assert isinstance(df, PandasDataset)

        # Note that pandas changed the parameter name from sheetname to sheet_name.
        # We will test with both options to ensure that the versions are correct.
        pandas_version = pd.__version__
        if re.match('0\.2[012]\.', pandas_version) is not None:
            dfs_dict = ge.read_excel(
                script_path+'/test_sets/Titanic_multi_sheet.xlsx',
                sheetname=None
            )
        else:
            dfs_dict = ge.read_excel(
                script_path+'/test_sets/Titanic_multi_sheet.xlsx',
                sheet_name=None
            )
        assert isinstance(dfs_dict, dict)
        assert list(dfs_dict.keys()) == ['Titanic_1', 'Titanic_2', 'Titanic_3']
        assert isinstance(dfs_dict['Titanic_1'], PandasDataset)
        assert dfs_dict['Titanic_1']['Name'][0] == 'Allen, Miss Elisabeth Walton'

    def test_read_table(self):
        script_path = os.path.dirname(os.path.realpath(__file__))
        df = ge.read_table(
            script_path+'/test_sets/Titanic.csv',
            sep=','
        )
        assert df['Name'][0] == 'Allen, Miss Elisabeth Walton'
        assert isinstance(df, PandasDataset)

    def test_read_parquet(self):
        """
        This test is unusual, because on travis (but only on travis), we have observed problems importing pyarrow,
        which breaks this test (since it requires pyarrow available).

        The issue seems to be related to a binary compatibility issue with the installed/available version of numpy:
        pyarrow 0.10 requires numpy >= 1.14.

        Since pyarrow is not in our actual requirements, we are not going to adjust up the required numpy version.
        """

        # Pass this test if the available version of pandas is less than 0.21.0, because prior
        # versions of pandas did not include the read_parquet function.
        pandas_version = re.match('0\.(.*)\..*', pd.__version__)
        if pandas_version is None:
            raise ValueError("Unrecognized pandas version!")
        else:
            pandas_version = int(pandas_version.group(1))
            if pandas_version < 21:
                return

        script_path = os.path.dirname(os.path.realpath(__file__))
        df = ge.read_parquet(
            script_path+'/test_sets/Titanic.parquet'
        )
        assert df['Name'][1] == 'Allen, Miss Elisabeth Walton'
        assert isinstance(df, PandasDataset)


if __name__ == "__main__":
    unittest.main()<|MERGE_RESOLUTION|>--- conflicted
+++ resolved
@@ -189,14 +189,6 @@
 
     del results.meta["great_expectations.__version__"]
 
-<<<<<<< HEAD
-    # order is not guaranteed (or important in this case) but sorting is possible in PY2
-    if PY2:
-        results.results = sorted(results.results)
-        expected_results.results = sorted(expected_results.results)
-
-=======
->>>>>>> bbf14ef7
     assert expected_results == results
 
     # Now, change the results and ensure they are no longer equal

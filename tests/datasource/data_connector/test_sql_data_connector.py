import json
import random
from typing import List, Set
from unittest import mock

import pytest
from ruamel.yaml import YAML

from great_expectations.core.batch import Batch, BatchDefinition, BatchRequest, IDDict
from great_expectations.core.batch_spec import SqlAlchemyDatasourceBatchSpec
from great_expectations.data_context import AbstractDataContext
from great_expectations.data_context.util import instantiate_class_from_config
from great_expectations.datasource import Datasource
from great_expectations.datasource.data_connector import (
    ConfiguredAssetSqlDataConnector,
    InferredAssetSqlDataConnector,
)
from great_expectations.execution_engine import SqlAlchemyExecutionEngine
from great_expectations.execution_engine.split_and_sample.data_splitter import DatePart

try:
    sqlalchemy = pytest.importorskip("sqlalchemy")
except ImportError:
    sqlalchemy = None
from great_expectations.validator.validator import Validator

yaml = YAML(typ="safe")


# TODO: <Alex>Some methods in this module are misplaced and/or provide no action; this must be repaired.</Alex>
def test_basic_self_check(test_cases_for_sql_data_connector_sqlite_execution_engine):
    random.seed(0)
    execution_engine = test_cases_for_sql_data_connector_sqlite_execution_engine

    config = yaml.load(
        """
    name: my_sql_data_connector
    datasource_name: FAKE_Datasource_NAME

    assets:
        table_partitioned_by_date_column__A:
            #table_name: events # If table_name is omitted, then the table_name defaults to the asset name
            splitter_method: _split_on_column_value
            splitter_kwargs:
                column_name: date
    """,
    )
    config["execution_engine"] = execution_engine

    my_data_connector = ConfiguredAssetSqlDataConnector(**config)

    report = my_data_connector.self_check()
    print(json.dumps(report, indent=2))

    assert report == {
        "class_name": "ConfiguredAssetSqlDataConnector",
        "data_asset_count": 1,
        "example_data_asset_names": ["table_partitioned_by_date_column__A"],
        "data_assets": {
            "table_partitioned_by_date_column__A": {
                "batch_definition_count": 34,
                "example_data_references": [
                    {"date": "2020-01-01"},
                    {"date": "2020-01-02"},
                    {"date": "2020-01-03"},
                ],
            }
        },
        "unmatched_data_reference_count": 0,
        "example_unmatched_data_references": [],
        # FIXME: (Sam) example_data_reference removed temporarily in PR #2590:
        # "example_data_reference": {
        #     "n_rows": 8,
        #     "batch_spec": {
        #         "table_name": "table_partitioned_by_date_column__A",
        #         "data_asset_name": "table_partitioned_by_date_column__A",
        #         "batch_identifiers": {"date": "2020-01-02"},
        #         "splitter_method": "_split_on_column_value",
        #         "splitter_kwargs": {"column_name": "date"},
        #     },
        # },
    }


def get_data_context_for_datasource_and_execution_engine(
    context: AbstractDataContext,
    connection_url: str,
    sql_alchemy_execution_engine: SqlAlchemyExecutionEngine,
) -> AbstractDataContext:
    context.datasources["my_test_datasource"] = Datasource(
        name="my_test_datasource",
        # Configuration for "execution_engine" here is largely placeholder to comply with "Datasource" constructor.
        execution_engine={
            "class_name": "SqlAlchemyExecutionEngine",
            "url": connection_url,
        },
        data_connectors={
            "my_sql_data_connector": {
                "class_name": "ConfiguredAssetSqlDataConnector",
                "assets": {
                    "my_asset": {
                        "table_name": "table_partitioned_by_date_column__A",
                    },
                },
            },
        },
    )
    # Updating "execution_engine" to insure peculiarities, incorporated herein, propagate to "ExecutionEngine" itself.
    context.datasources["my_test_datasource"]._execution_engine = sql_alchemy_execution_engine  # type: ignore[union-attr]
    return context


@pytest.mark.parametrize("splitter_method_name_prefix", ["_", ""])
def test_get_batch_definition_list_from_batch_request(
    splitter_method_name_prefix,
    test_cases_for_sql_data_connector_sqlite_execution_engine,
):
    random.seed(0)
    execution_engine = test_cases_for_sql_data_connector_sqlite_execution_engine

    config = yaml.load(
        f"""
    name: my_sql_data_connector
    datasource_name: FAKE_Datasource_NAME

    assets:
        table_partitioned_by_date_column__A:
            splitter_method: {splitter_method_name_prefix}split_on_column_value
            splitter_kwargs:
                column_name: date

    """,
    )
    config["execution_engine"] = execution_engine

    my_data_connector = ConfiguredAssetSqlDataConnector(**config)

    batch_definition_list = (
        my_data_connector.get_batch_definition_list_from_batch_request(
            batch_request=BatchRequest(
                datasource_name="FAKE_Datasource_NAME",
                data_connector_name="my_sql_data_connector",
                data_asset_name="table_partitioned_by_date_column__A",
                data_connector_query={
                    "batch_filter_parameters": {"date": "2020-01-01"}
                },
            )
        )
    )
    assert len(batch_definition_list) == 1

    batch_definition_list = (
        my_data_connector.get_batch_definition_list_from_batch_request(
            batch_request=BatchRequest(
                datasource_name="FAKE_Datasource_NAME",
                data_connector_name="my_sql_data_connector",
                data_asset_name="table_partitioned_by_date_column__A",
                data_connector_query={"batch_filter_parameters": {}},
            )
        )
    )
    assert len(batch_definition_list) == 34

    # Note: Abe 20201109: It would be nice to put in safeguards for mistakes like this.
    # In this case, "date" should go inside "batch_identifiers".
    # Currently, the method ignores "date" entirely, and matches on too many partitions.
    # I don't think this is unique to ConfiguredAssetSqlDataConnector.
    # with pytest.raises(ge_exceptions.DataConnectorError) as e:
    #     batch_definition_list = my_data_connector.get_batch_definition_list_from_batch_request(
    #         batch_request=BatchRequest(
    #             datasource_name="FAKE_Datasource_NAME",
    #             data_connector_name="my_sql_data_connector",
    #             data_asset_name="table_partitioned_by_date_column__A",
    #             data_connector_query={
    #                 "batch_filter_parameters": {},
    #                 "date" : "2020-01-01",
    #             }
    #         )
    #     )
    # assert "Unmatched key" in e.value.message

    batch_definition_list = (
        my_data_connector.get_batch_definition_list_from_batch_request(
            batch_request=BatchRequest(
                datasource_name="FAKE_Datasource_NAME",
                data_connector_name="my_sql_data_connector",
                data_asset_name="table_partitioned_by_date_column__A",
            )
        )
    )
    assert len(batch_definition_list) == 34

    with pytest.raises(TypeError):
        # noinspection PyArgumentList
        my_data_connector.get_batch_definition_list_from_batch_request(
            batch_request=BatchRequest(
                datasource_name="FAKE_Datasource_NAME",
                data_connector_name="my_sql_data_connector",
            )
        )

    with pytest.raises(TypeError):
        # noinspection PyArgumentList
        my_data_connector.get_batch_definition_list_from_batch_request(
            batch_request=BatchRequest(datasource_name="FAKE_Datasource_NAME")
        )

    with pytest.raises(TypeError):
        # noinspection PyArgumentList
        my_data_connector.get_batch_definition_list_from_batch_request(
            batch_request=BatchRequest()
        )


def test_example_A(test_cases_for_sql_data_connector_sqlite_execution_engine):
    random.seed(0)
    execution_engine = test_cases_for_sql_data_connector_sqlite_execution_engine

    config = yaml.load(
        """
    name: my_sql_data_connector
    datasource_name: FAKE_Datasource_NAME

    assets:
        table_partitioned_by_date_column__A:
            splitter_method: _split_on_column_value
            splitter_kwargs:
                column_name: date

    """,
    )
    config["execution_engine"] = execution_engine

    my_data_connector = ConfiguredAssetSqlDataConnector(**config)

    report = my_data_connector.self_check()
    print(json.dumps(report, indent=2))

    assert report == {
        "class_name": "ConfiguredAssetSqlDataConnector",
        "data_asset_count": 1,
        "example_data_asset_names": ["table_partitioned_by_date_column__A"],
        "data_assets": {
            "table_partitioned_by_date_column__A": {
                "batch_definition_count": 34,
                "example_data_references": [
                    {"date": "2020-01-01"},
                    {"date": "2020-01-02"},
                    {"date": "2020-01-03"},
                ],
            }
        },
        "unmatched_data_reference_count": 0,
        "example_unmatched_data_references": [],
        # FIXME: (Sam) example_data_reference removed temporarily in PR #2590:
        # "example_data_reference": {
        #     "n_rows": 8,
        #     "batch_spec": {
        #         "table_name": "table_partitioned_by_date_column__A",
        #         "data_asset_name": "table_partitioned_by_date_column__A",
        #         "batch_identifiers": {"date": "2020-01-02"},
        #         "splitter_method": "_split_on_column_value",
        #         "splitter_kwargs": {"column_name": "date"},
        #     },
        # },
    }


@pytest.mark.parametrize("splitter_method_name_prefix", ["_", ""])
def test_example_B(
    splitter_method_name_prefix,
    test_cases_for_sql_data_connector_sqlite_execution_engine,
):
    random.seed(0)
    execution_engine = test_cases_for_sql_data_connector_sqlite_execution_engine

    config = yaml.load(
        f"""
    name: my_sql_data_connector
    datasource_name: FAKE_Datasource_NAME

    assets:
        table_partitioned_by_timestamp_column__B:
            splitter_method: {splitter_method_name_prefix}split_on_converted_datetime
            splitter_kwargs:
                column_name: timestamp
    """
    )
    config["execution_engine"] = execution_engine

    my_data_connector = ConfiguredAssetSqlDataConnector(**config)

    report = my_data_connector.self_check()
    print(json.dumps(report, indent=2))

    assert report == {
        "class_name": "ConfiguredAssetSqlDataConnector",
        "data_asset_count": 1,
        "example_data_asset_names": ["table_partitioned_by_timestamp_column__B"],
        "data_assets": {
            "table_partitioned_by_timestamp_column__B": {
                "batch_definition_count": 30,
                "example_data_references": [
                    {"timestamp": "2020-01-01"},
                    {"timestamp": "2020-01-02"},
                    {"timestamp": "2020-01-03"},
                ],
            }
        },
        "unmatched_data_reference_count": 0,
        "example_unmatched_data_references": [],
        # FIXME: (Sam) example_data_reference removed temporarily in PR #2590:
        # "example_data_reference": {
        #     "n_rows": 8,
        #     "batch_spec": {
        #         "table_name": "table_partitioned_by_timestamp_column__B",
        #         "data_asset_name": "table_partitioned_by_timestamp_column__B",
        #         "batch_identifiers": {"timestamp": "2020-01-02"},
        #         "splitter_method": "_split_on_converted_datetime",
        #         "splitter_kwargs": {"column_name": "timestamp"},
        #     },
        # },
    }


@pytest.mark.parametrize("splitter_method_name_prefix", ["_", ""])
def test_example_C(
    splitter_method_name_prefix,
    test_cases_for_sql_data_connector_sqlite_execution_engine,
):
    random.seed(0)
    execution_engine = test_cases_for_sql_data_connector_sqlite_execution_engine

    config = yaml.load(
        f"""
    name: my_sql_data_connector
    datasource_name: FAKE_Datasource_NAME

    assets:
        table_partitioned_by_regularly_spaced_incrementing_id_column__C:
            splitter_method: {splitter_method_name_prefix}split_on_divided_integer
            splitter_kwargs:
                column_name: id
                divisor: 10
    """,
    )
    config["execution_engine"] = execution_engine

    my_data_connector = ConfiguredAssetSqlDataConnector(**config)

    report = my_data_connector.self_check()
    print(json.dumps(report, indent=2))

    assert report == {
        "class_name": "ConfiguredAssetSqlDataConnector",
        "data_asset_count": 1,
        "example_data_asset_names": [
            "table_partitioned_by_regularly_spaced_incrementing_id_column__C"
        ],
        "data_assets": {
            "table_partitioned_by_regularly_spaced_incrementing_id_column__C": {
                "batch_definition_count": 12,
                "example_data_references": [
                    {"id": 0},
                    {"id": 1},
                    {"id": 2},
                ],
            }
        },
        "unmatched_data_reference_count": 0,
        "example_unmatched_data_references": [],
        # FIXME: (Sam) example_data_reference removed temporarily in PR #2590:
        # "example_data_reference": {
        #     "n_rows": 10,
        #     "batch_spec": {
        #         "table_name": "table_partitioned_by_regularly_spaced_incrementing_id_column__C",
        #         "data_asset_name": "table_partitioned_by_regularly_spaced_incrementing_id_column__C",
        #         "batch_identifiers": {"id": 1},
        #         "splitter_method": "_split_on_divided_integer",
        #         "splitter_kwargs": {"column_name": "id", "divisor": 10},
        #     },
        # },
    }


def test_example_E(test_cases_for_sql_data_connector_sqlite_execution_engine):
    random.seed(0)
    execution_engine = test_cases_for_sql_data_connector_sqlite_execution_engine

    config = yaml.load(
        """
    name: my_sql_data_connector
    datasource_name: FAKE_Datasource_NAME

    assets:
        table_partitioned_by_incrementing_batch_id__E:
            splitter_method: _split_on_column_value
            splitter_kwargs:
                column_name: batch_id
    """,
    )
    config["execution_engine"] = execution_engine

    my_data_connector = ConfiguredAssetSqlDataConnector(**config)

    report = my_data_connector.self_check()
    print(json.dumps(report, indent=2))

    assert report == {
        "class_name": "ConfiguredAssetSqlDataConnector",
        "data_asset_count": 1,
        "example_data_asset_names": ["table_partitioned_by_incrementing_batch_id__E"],
        "data_assets": {
            "table_partitioned_by_incrementing_batch_id__E": {
                "batch_definition_count": 11,
                "example_data_references": [
                    {"batch_id": 0},
                    {"batch_id": 1},
                    {"batch_id": 2},
                ],
            }
        },
        "unmatched_data_reference_count": 0,
        "example_unmatched_data_references": [],
        # FIXME: (Sam) example_data_reference removed temporarily in PR #2590:
        # "example_data_reference": {
        #     "n_rows": 9,
        #     "batch_spec": {
        #         "table_name": "table_partitioned_by_incrementing_batch_id__E",
        #         "data_asset_name": "table_partitioned_by_incrementing_batch_id__E",
        #         "batch_identifiers": {"batch_id": 1},
        #         "splitter_method": "_split_on_column_value",
        #         "splitter_kwargs": {"column_name": "batch_id"},
        #     },
        # },
    }


def test_example_F(test_cases_for_sql_data_connector_sqlite_execution_engine):
    random.seed(0)
    execution_engine = test_cases_for_sql_data_connector_sqlite_execution_engine

    config = yaml.load(
        """
    name: my_sql_data_connector
    datasource_name: FAKE_Datasource_NAME

    assets:
        table_partitioned_by_foreign_key__F:
            splitter_method: _split_on_column_value
            splitter_kwargs:
                column_name: session_id
    """,
    )
    config["execution_engine"] = execution_engine

    my_data_connector = ConfiguredAssetSqlDataConnector(**config)

    report = my_data_connector.self_check()
    print(json.dumps(report, indent=2))

    assert report == {
        "class_name": "ConfiguredAssetSqlDataConnector",
        "data_asset_count": 1,
        "example_data_asset_names": ["table_partitioned_by_foreign_key__F"],
        "data_assets": {
            "table_partitioned_by_foreign_key__F": {
                "batch_definition_count": 49,
                "example_data_references": [
                    {"session_id": 2},
                    {"session_id": 3},
                    {"session_id": 4},
                ],
            }
        },
        "unmatched_data_reference_count": 0,
        "example_unmatched_data_references": [],
        # FIXME: (Sam) example_data_reference removed temporarily in PR #2590:
        # "example_data_reference": {
        #     "n_rows": 2,
        #     "batch_spec": {
        #         "table_name": "table_partitioned_by_foreign_key__F",
        #         "data_asset_name": "table_partitioned_by_foreign_key__F",
        #         "batch_identifiers": {"session_id": 2},
        #         "splitter_method": "_split_on_column_value",
        #         "splitter_kwargs": {"column_name": "session_id"},
        #     },
        # },
    }


@pytest.mark.parametrize("splitter_method_name_prefix", ["_", ""])
def test_example_G(
    splitter_method_name_prefix,
    test_cases_for_sql_data_connector_sqlite_execution_engine,
):
    random.seed(0)
    execution_engine = test_cases_for_sql_data_connector_sqlite_execution_engine

    config = yaml.load(
        f"""
    name: my_sql_data_connector
    datasource_name: FAKE_Datasource_NAME

    assets:
        table_partitioned_by_multiple_columns__G:
            splitter_method: {splitter_method_name_prefix}split_on_multi_column_values
            splitter_kwargs:
                column_names:
                    - y
                    - m
                    - d
    """,
    )
    config["execution_engine"] = execution_engine

    my_data_connector = ConfiguredAssetSqlDataConnector(**config)

    report = my_data_connector.self_check()
    print(json.dumps(report, indent=2))

    assert report == {
        "class_name": "ConfiguredAssetSqlDataConnector",
        "data_asset_count": 1,
        "example_data_asset_names": ["table_partitioned_by_multiple_columns__G"],
        "data_assets": {
            "table_partitioned_by_multiple_columns__G": {
                "batch_definition_count": 30,
                "example_data_references": [
                    {"y": 2020, "m": 1, "d": 1},
                    {"y": 2020, "m": 1, "d": 2},
                    {"y": 2020, "m": 1, "d": 3},
                ],
            }
        },
        "unmatched_data_reference_count": 0,
        "example_unmatched_data_references": [],
        # FIXME: (Sam) example_data_reference removed temporarily in PR #2590:
        # "example_data_reference": {
        #     "n_rows": 8,
        #     "batch_spec": {
        #         "table_name": "table_partitioned_by_multiple_columns__G",
        #         "data_asset_name": "table_partitioned_by_multiple_columns__G",
        #         "batch_identifiers": {
        #             "y": 2020,
        #             "m": 1,
        #             "d": 2,
        #         },
        #         "splitter_method": "_split_on_multi_column_values",
        #         "splitter_kwargs": {"column_names": ["y", "m", "d"]},
        #     },
        # },
    }


def test_example_H(test_cases_for_sql_data_connector_sqlite_execution_engine):
    return

    # Leaving this test commented for now, since sqlite doesn't support MD5.
    # Later, we'll want to add a more thorough test harness, including other databases.

    # execution_engine = test_cases_for_sql_data_connector_sqlite_execution_engine

    # config = yaml.load("""
    # name: my_sql_data_connector
    # datasource_name: FAKE_Datasource_NAME

    # assets:
    #     table_that_should_be_partitioned_by_random_hash__H:
    #         splitter_method: _split_on_hashed_column
    #         splitter_kwargs:
    #             column_name: id
    #             hash_digits: 1
    # """)
    # config["execution_engine"] = execution_engine

    # my_data_connector = ConfiguredAssetSqlDataConnector(**config)

    # report = my_data_connector.self_check()
    # print(json.dumps(report, indent=2))

    # # TODO: Flesh this out once the implementation actually works to this point
    # assert report == {
    #     "class_name": "ConfiguredAssetSqlDataConnector",
    #     "data_asset_count": 1,
    #     "example_data_asset_names": [
    #         "table_that_should_be_partitioned_by_random_hash__H"
    #     ],
    #     "data_assets": {
    #         "table_that_should_be_partitioned_by_random_hash__H": {
    #             "batch_definition_count": 16,
    #             "example_data_references": [
    #                 0,
    #                 1,
    #                 2,
    #             ]
    #         }
    #     },
    #     "unmatched_data_reference_count": 0,
    #     "example_unmatched_data_references": []
    # }


#  ['table_partitioned_by_irregularly_spaced_incrementing_id_with_spacing_in_a_second_table__D',
#  'table_containing_id_spacers_for_D',
#  'table_that_should_be_partitioned_by_random_hash__H']


@pytest.mark.parametrize("sampler_method_name_prefix", ["_", ""])
def test_get_batch_data_and_markers_sampling_method__limit(
    in_memory_runtime_context,
    sampler_method_name_prefix,
    test_cases_for_sql_data_connector_sqlite_connection_url,
    test_cases_for_sql_data_connector_sqlite_execution_engine,
):
    execution_engine = test_cases_for_sql_data_connector_sqlite_execution_engine

<<<<<<< HEAD
    in_memory_runtime_context.datasources["my_test_datasource"] = Datasource(
        name="my_test_datasource",
        # Configuration for "execution_engine" here is largely placeholder to comply with "Datasource" constructor.
        execution_engine={
            "class_name": "SqlAlchemyExecutionEngine",
            "url": test_cases_for_sql_data_connector_sqlite_connection_url,
        },
        data_connectors={
            "my_sql_data_connector": {
                "class_name": "ConfiguredAssetSqlDataConnector",
                "assets": {
                    "my_asset": {
                        "table_name": "table_partitioned_by_date_column__A",
                    },
                },
            },
        },
    )
    # Updating "execution_engine" to insure peculiarities, incorporated herein, propagate to "ExecutionEngine" itself.
    in_memory_runtime_context.datasources["my_test_datasource"]._execution_engine = execution_engine  # type: ignore[union-attr]
=======
    context = get_data_context_for_datasource_and_execution_engine(
        context=in_memory_runtime_context,
        connection_url=test_cases_for_sql_data_connector_sqlite_connection_url,
        sql_alchemy_execution_engine=execution_engine,
    )
>>>>>>> fdabee8d

    batch_data, batch_markers = execution_engine.get_batch_data_and_markers(
        batch_spec=SqlAlchemyDatasourceBatchSpec(
            {
                "table_name": "table_partitioned_by_date_column__A",
                "batch_identifiers": {},
                "splitter_method": "_split_on_whole_table",
                "splitter_kwargs": {},
                "sampling_method": f"{sampler_method_name_prefix}sample_using_limit",
                "sampling_kwargs": {"n": 20},
            }
        )
    )

    batch_definition = BatchDefinition(
        datasource_name="my_test_datasource",
        data_connector_name="my_sql_data_connector",
        data_asset_name="my_asset",
        batch_identifiers=IDDict({}),
    )

    batch = Batch(data=batch_data, batch_definition=batch_definition)

    validator = Validator(
        execution_engine=execution_engine,
<<<<<<< HEAD
        data_context=in_memory_runtime_context,
=======
        data_context=context,
>>>>>>> fdabee8d
        batches=[batch],
    )
    assert len(validator.head(fetch_all=True)) == 20

    assert not validator.expect_column_values_to_be_in_set(
        "date", value_set=["2020-01-02"]
    ).success


@pytest.mark.parametrize("sampler_method_name_prefix", ["_", ""])
def test_get_batch_data_and_markers_sampling_method__random(
    sampler_method_name_prefix,
    test_cases_for_sql_data_connector_sqlite_execution_engine,
):
    execution_engine = test_cases_for_sql_data_connector_sqlite_execution_engine

    # noinspection PyUnusedLocal
    batch_data, batch_markers = execution_engine.get_batch_data_and_markers(
        batch_spec=SqlAlchemyDatasourceBatchSpec(
            {
                "table_name": "table_partitioned_by_date_column__A",
                "batch_identifiers": {},
                "splitter_method": "_split_on_whole_table",
                "splitter_kwargs": {},
                "sampling_method": f"{sampler_method_name_prefix}sample_using_random",
                "sampling_kwargs": {"p": 1.0},
            }
        )
    )

    # random.seed() is no good here: the random number generator is in the database, not python
    # assert len(batch_data.head(fetch_all=True)) == 63
    pass


@pytest.mark.parametrize("sampler_method_name_prefix", ["_", ""])
def test_get_batch_data_and_markers_sampling_method__mod(
    sampler_method_name_prefix,
    test_cases_for_sql_data_connector_sqlite_execution_engine,
):
    execution_engine = test_cases_for_sql_data_connector_sqlite_execution_engine

    batch_data, batch_markers = execution_engine.get_batch_data_and_markers(
        batch_spec=SqlAlchemyDatasourceBatchSpec(
            {
                "table_name": "table_partitioned_by_date_column__A",
                "batch_identifiers": {},
                "splitter_method": "_split_on_whole_table",
                "splitter_kwargs": {},
                "sampling_method": f"{sampler_method_name_prefix}sample_using_mod",
                "sampling_kwargs": {
                    "column_name": "id",
                    "mod": 10,
                    "value": 8,
                },
            }
        )
    )
    execution_engine.load_batch_data("__", batch_data)
    validator = Validator(execution_engine)
    assert len(validator.head(fetch_all=True)) == 12


@pytest.mark.parametrize("sampler_method_name_prefix", ["_", ""])
def test_get_batch_data_and_markers_sampling_method__a_list(
    sampler_method_name_prefix,
    test_cases_for_sql_data_connector_sqlite_execution_engine,
):
    execution_engine = test_cases_for_sql_data_connector_sqlite_execution_engine

    batch_data, batch_markers = execution_engine.get_batch_data_and_markers(
        batch_spec=SqlAlchemyDatasourceBatchSpec(
            {
                "table_name": "table_partitioned_by_date_column__A",
                "batch_identifiers": {},
                "splitter_method": "_split_on_whole_table",
                "splitter_kwargs": {},
                "sampling_method": f"{sampler_method_name_prefix}sample_using_a_list",
                "sampling_kwargs": {
                    "column_name": "id",
                    "value_list": [10, 20, 30, 40],
                },
            }
        )
    )
    execution_engine.load_batch_data("__", batch_data)
    validator = Validator(execution_engine)
    assert len(validator.head(fetch_all=True)) == 4


def test_get_batch_data_and_markers_sampling_method__md5(
    test_cases_for_sql_data_connector_sqlite_execution_engine,
):
    # noinspection PyUnusedLocal
    execution_engine = test_cases_for_sql_data_connector_sqlite_execution_engine

    # SQlite doesn't support MD5
    # batch_data, batch_markers = execution_engine.get_batch_data_and_markers(
    #     batch_spec=SqlAlchemyDatasourceBatchSpec({
    #         "table_name": "table_partitioned_by_date_column__A",
    #         "batch_identifiers": {},
    #         "splitter_method": "_split_on_whole_table",
    #         "splitter_kwargs": {},
    #         "sampling_method": "_sample_using_md5",
    #         "sampling_kwargs": {
    #             "column_name": "index",
    #         }
    #     })
    # )


def test_get_batch_data_and_markers_to_make_sure_splitter_and_sampler_methods_are_optional(
    in_memory_runtime_context,
    test_cases_for_sql_data_connector_sqlite_connection_url,
    test_cases_for_sql_data_connector_sqlite_execution_engine,
):
    execution_engine = test_cases_for_sql_data_connector_sqlite_execution_engine

<<<<<<< HEAD
    in_memory_runtime_context.datasources["my_test_datasource"] = Datasource(
        name="my_test_datasource",
        # Configuration for "execution_engine" here is largely placeholder to comply with "Datasource" constructor.
        execution_engine={
            "class_name": "SqlAlchemyExecutionEngine",
            "url": test_cases_for_sql_data_connector_sqlite_connection_url,
        },
        data_connectors={
            "my_sql_data_connector": {
                "class_name": "ConfiguredAssetSqlDataConnector",
                "assets": {
                    "my_asset": {
                        "table_name": "table_partitioned_by_date_column__A",
                    },
                },
            },
        },
    )
    # Updating "execution_engine" to insure peculiarities, incorporated herein, propagate to "ExecutionEngine" itself.
    in_memory_runtime_context.datasources["my_test_datasource"]._execution_engine = execution_engine  # type: ignore[union-attr]
=======
    context = get_data_context_for_datasource_and_execution_engine(
        context=in_memory_runtime_context,
        connection_url=test_cases_for_sql_data_connector_sqlite_connection_url,
        sql_alchemy_execution_engine=execution_engine,
    )
>>>>>>> fdabee8d

    batch_data, batch_markers = execution_engine.get_batch_data_and_markers(
        batch_spec=SqlAlchemyDatasourceBatchSpec(
            {
                "table_name": "table_partitioned_by_date_column__A",
                "batch_identifiers": {},
                "sampling_method": "_sample_using_mod",
                "sampling_kwargs": {
                    "column_name": "id",
                    "mod": 10,
                    "value": 8,
                },
            }
        )
    )
    execution_engine.load_batch_data("_0", batch_data)

    validator = Validator(
        execution_engine=execution_engine,
        data_context=in_memory_runtime_context,
    )
    assert len(validator.head(fetch_all=True)) == 12

    batch_data, batch_markers = execution_engine.get_batch_data_and_markers(
        batch_spec=SqlAlchemyDatasourceBatchSpec(
            {
                "table_name": "table_partitioned_by_date_column__A",
                "batch_identifiers": {},
            }
        )
    )
    execution_engine.load_batch_data("_1", batch_data)

    validator = Validator(
        execution_engine=execution_engine,
<<<<<<< HEAD
        data_context=in_memory_runtime_context,
=======
        data_context=context,
>>>>>>> fdabee8d
    )
    assert len(validator.head(fetch_all=True)) == 123

    batch_data, batch_markers = execution_engine.get_batch_data_and_markers(
        batch_spec=SqlAlchemyDatasourceBatchSpec(
            {
                "table_name": "table_partitioned_by_date_column__A",
                "batch_identifiers": {},
                "splitter_method": "_split_on_whole_table",
                "splitter_kwargs": {},
            }
        )
    )

    execution_engine.load_batch_data("_2", batch_data)
    validator = Validator(
        execution_engine=execution_engine,
<<<<<<< HEAD
        data_context=in_memory_runtime_context,
=======
        data_context=context,
>>>>>>> fdabee8d
    )
    assert len(validator.head(fetch_all=True)) == 123


@pytest.mark.parametrize("sampler_method_name_prefix", ["_", ""])
def test_ConfiguredAssetSqlDataConnector_assets_sampling_method__limit(
    in_memory_runtime_context,
    sampler_method_name_prefix,
    test_cases_for_sql_data_connector_sqlite_connection_url,
    test_cases_for_sql_data_connector_sqlite_execution_engine,
):
    random.seed(0)
    execution_engine = test_cases_for_sql_data_connector_sqlite_execution_engine

<<<<<<< HEAD
    in_memory_runtime_context.datasources["my_test_datasource"] = Datasource(
        name="my_test_datasource",
        # Configuration for "execution_engine" here is largely placeholder to comply with "Datasource" constructor.
        execution_engine={
            "class_name": "SqlAlchemyExecutionEngine",
            "url": test_cases_for_sql_data_connector_sqlite_connection_url,
        },
        data_connectors={
            "my_sql_data_connector": {
                "class_name": "ConfiguredAssetSqlDataConnector",
                "assets": {
                    "my_asset": {
                        "table_name": "table_partitioned_by_date_column__A",
                    },
                },
            },
        },
    )
    # Updating "execution_engine" to insure peculiarities, incorporated herein, propagate to "ExecutionEngine" itself.
    in_memory_runtime_context.datasources["my_test_datasource"]._execution_engine = execution_engine  # type: ignore[union-attr]
=======
    context = get_data_context_for_datasource_and_execution_engine(
        context=in_memory_runtime_context,
        connection_url=test_cases_for_sql_data_connector_sqlite_connection_url,
        sql_alchemy_execution_engine=execution_engine,
    )
>>>>>>> fdabee8d

    my_data_connector: ConfiguredAssetSqlDataConnector = ConfiguredAssetSqlDataConnector(
        name="my_sql_data_connector",
        datasource_name="my_test_datasource",
        execution_engine=execution_engine,
        assets={
            "my_asset": {
                "splitter_method": "_split_on_whole_table",
                "splitter_kwargs": {},
                "sampling_method": f"{sampler_method_name_prefix}sample_using_limit",
                "sampling_kwargs": {"n": 20},
                "include_schema_name": True,
                "schema_name": "main",
                "table_name": "table_partitioned_by_date_column__A",
                "data_asset_name_prefix": "taxi__",
                "data_asset_name_suffix": "__asset",
            },
        },
    )
    batch_definition_list = (
        my_data_connector.get_batch_definition_list_from_batch_request(
            batch_request=BatchRequest(
                datasource_name="my_test_datasource",
                data_connector_name="my_sql_data_connector",
                data_asset_name="taxi__main.my_asset__asset",
            )
        )
    )
    assert len(batch_definition_list) == 1

    batch_spec: SqlAlchemyDatasourceBatchSpec = my_data_connector.build_batch_spec(
        batch_definition=batch_definition_list[0]
    )
    batch_data, batch_markers = execution_engine.get_batch_data_and_markers(
        batch_spec=batch_spec
    )
    batch = Batch(data=batch_data, batch_definition=batch_definition_list[0])
    validator = Validator(
        execution_engine=execution_engine,
<<<<<<< HEAD
        data_context=in_memory_runtime_context,
=======
        data_context=context,
>>>>>>> fdabee8d
        batches=[batch],
    )
    assert len(validator.head(fetch_all=True)) == 20
    assert not validator.expect_column_values_to_be_in_set(
        "date", value_set=["2020-01-02"]
    ).success


@pytest.mark.parametrize("sampler_method_name_prefix", ["_", ""])
def test_ConfiguredAssetSqlDataConnector_assets_sampling_method__random(
    sampler_method_name_prefix,
    test_cases_for_sql_data_connector_sqlite_execution_engine,
):
    random.seed(0)
    execution_engine = test_cases_for_sql_data_connector_sqlite_execution_engine

    my_data_connector: ConfiguredAssetSqlDataConnector = ConfiguredAssetSqlDataConnector(
        name="my_sql_data_connector",
        datasource_name="my_test_datasource",
        execution_engine=execution_engine,
        assets={
            "my_asset": {
                "splitter_method": "_split_on_whole_table",
                "splitter_kwargs": {},
                "sampling_method": f"{sampler_method_name_prefix}sample_using_random",
                "sampling_kwargs": {"p": 1.0},
                "include_schema_name": True,
                "schema_name": "main",
                "table_name": "table_partitioned_by_date_column__A",
                "data_asset_name_prefix": "taxi__",
                "data_asset_name_suffix": "__asset",
            },
        },
    )
    batch_definition_list = (
        my_data_connector.get_batch_definition_list_from_batch_request(
            batch_request=BatchRequest(
                datasource_name="my_test_datasource",
                data_connector_name="my_sql_data_connector",
                data_asset_name="taxi__main.my_asset__asset",
            )
        )
    )
    assert len(batch_definition_list) == 1

    batch_spec: SqlAlchemyDatasourceBatchSpec = my_data_connector.build_batch_spec(
        batch_definition=batch_definition_list[0]
    )
    batch_data, batch_markers = execution_engine.get_batch_data_and_markers(
        batch_spec=batch_spec
    )
    batch = Batch(data=batch_data)
    validator = Validator(execution_engine, batches=[batch])
    assert len(validator.head(fetch_all=True)) == 123


@pytest.mark.parametrize("sampler_method_name_prefix", ["_", ""])
def test_ConfiguredAssetSqlDataConnector_assets_sampling_method__mod(
    sampler_method_name_prefix,
    test_cases_for_sql_data_connector_sqlite_execution_engine,
):
    random.seed(0)
    execution_engine = test_cases_for_sql_data_connector_sqlite_execution_engine

    my_data_connector: ConfiguredAssetSqlDataConnector = (
        ConfiguredAssetSqlDataConnector(
            name="my_sql_data_connector",
            datasource_name="my_test_datasource",
            execution_engine=execution_engine,
            assets={
                "my_asset": {
                    "splitter_method": "_split_on_whole_table",
                    "splitter_kwargs": {},
                    "sampling_method": f"{sampler_method_name_prefix}sample_using_mod",
                    "sampling_kwargs": {
                        "column_name": "id",
                        "mod": 10,
                        "value": 8,
                    },
                    "include_schema_name": True,
                    "schema_name": "main",
                    "table_name": "table_partitioned_by_date_column__A",
                    "data_asset_name_prefix": "taxi__",
                    "data_asset_name_suffix": "__asset",
                },
            },
        )
    )
    batch_definition_list = (
        my_data_connector.get_batch_definition_list_from_batch_request(
            batch_request=BatchRequest(
                datasource_name="my_test_datasource",
                data_connector_name="my_sql_data_connector",
                data_asset_name="taxi__main.my_asset__asset",
            )
        )
    )
    assert len(batch_definition_list) == 1

    batch_spec: SqlAlchemyDatasourceBatchSpec = my_data_connector.build_batch_spec(
        batch_definition=batch_definition_list[0]
    )
    batch_data, batch_markers = execution_engine.get_batch_data_and_markers(
        batch_spec=batch_spec
    )
    batch = Batch(data=batch_data)
    validator = Validator(execution_engine, batches=[batch])
    assert len(validator.head(fetch_all=True)) == 12


@pytest.mark.parametrize("sampler_method_name_prefix", ["_", ""])
def test_ConfiguredAssetSqlDataConnector_assets_sampling_method__a_list(
    sampler_method_name_prefix,
    test_cases_for_sql_data_connector_sqlite_execution_engine,
):
    random.seed(0)
    execution_engine = test_cases_for_sql_data_connector_sqlite_execution_engine

    my_data_connector: ConfiguredAssetSqlDataConnector = ConfiguredAssetSqlDataConnector(
        name="my_sql_data_connector",
        datasource_name="my_test_datasource",
        execution_engine=execution_engine,
        assets={
            "my_asset": {
                "splitter_method": "_split_on_whole_table",
                "splitter_kwargs": {},
                "sampling_method": f"{sampler_method_name_prefix}sample_using_a_list",
                "sampling_kwargs": {
                    "column_name": "id",
                    "value_list": [10, 20, 30, 40],
                },
                "include_schema_name": True,
                "schema_name": "main",
                "table_name": "table_partitioned_by_date_column__A",
                "data_asset_name_prefix": "taxi__",
                "data_asset_name_suffix": "__asset",
            },
        },
    )
    batch_definition_list = (
        my_data_connector.get_batch_definition_list_from_batch_request(
            batch_request=BatchRequest(
                datasource_name="my_test_datasource",
                data_connector_name="my_sql_data_connector",
                data_asset_name="taxi__main.my_asset__asset",
            )
        )
    )
    assert len(batch_definition_list) == 1

    batch_spec: SqlAlchemyDatasourceBatchSpec = my_data_connector.build_batch_spec(
        batch_definition=batch_definition_list[0]
    )
    batch_data, batch_markers = execution_engine.get_batch_data_and_markers(
        batch_spec=batch_spec
    )
    batch = Batch(data=batch_data)
    validator = Validator(execution_engine, batches=[batch])
    assert len(validator.head(fetch_all=True)) == 4


@pytest.mark.parametrize("sampler_method_name_prefix", ["_", ""])
def test_ConfiguredAssetSqlDataConnector_assets_sampling_method_default__a_list(
    sampler_method_name_prefix,
    test_cases_for_sql_data_connector_sqlite_execution_engine,
):
    random.seed(0)
    execution_engine = test_cases_for_sql_data_connector_sqlite_execution_engine

    my_data_connector: ConfiguredAssetSqlDataConnector = (
        ConfiguredAssetSqlDataConnector(
            name="my_sql_data_connector",
            datasource_name="my_test_datasource",
            execution_engine=execution_engine,
            sampling_method=f"{sampler_method_name_prefix}sample_using_a_list",
            sampling_kwargs={
                "column_name": "id",
                "value_list": [10, 20, 30, 40],
            },
            assets={
                "my_asset": {
                    "include_schema_name": True,
                    "schema_name": "main",
                    "table_name": "table_partitioned_by_date_column__A",
                    "data_asset_name_prefix": "taxi__",
                    "data_asset_name_suffix": "__asset",
                },
            },
        )
    )
    batch_definition_list = (
        my_data_connector.get_batch_definition_list_from_batch_request(
            batch_request=BatchRequest(
                datasource_name="my_test_datasource",
                data_connector_name="my_sql_data_connector",
                data_asset_name="taxi__main.my_asset__asset",
            )
        )
    )
    assert len(batch_definition_list) == 1

    batch_spec: SqlAlchemyDatasourceBatchSpec = my_data_connector.build_batch_spec(
        batch_definition=batch_definition_list[0]
    )
    batch_data, batch_markers = execution_engine.get_batch_data_and_markers(
        batch_spec=batch_spec
    )
    batch = Batch(data=batch_data)
    validator = Validator(execution_engine, batches=[batch])
    assert len(validator.head(fetch_all=True)) == 4


@pytest.mark.parametrize("sampler_method_name_prefix", ["_", ""])
def test_ConfiguredAssetSqlDataConnector_assets_sampling_method_default__random_asset_override__a_list(
    sampler_method_name_prefix,
    test_cases_for_sql_data_connector_sqlite_execution_engine,
):
    random.seed(0)
    execution_engine = test_cases_for_sql_data_connector_sqlite_execution_engine

    my_data_connector: ConfiguredAssetSqlDataConnector = ConfiguredAssetSqlDataConnector(
        name="my_sql_data_connector",
        datasource_name="my_test_datasource",
        execution_engine=execution_engine,
        sampling_method=f"{sampler_method_name_prefix}sample_using_random",
        sampling_kwargs={"p": 1.0},
        assets={
            "my_asset": {
                "sampling_method": f"{sampler_method_name_prefix}sample_using_a_list",
                "sampling_kwargs": {
                    "column_name": "id",
                    "value_list": [10, 20, 30, 40],
                },
                "include_schema_name": True,
                "schema_name": "main",
                "table_name": "table_partitioned_by_date_column__A",
                "data_asset_name_prefix": "taxi__",
                "data_asset_name_suffix": "__asset",
            },
        },
    )
    batch_definition_list = (
        my_data_connector.get_batch_definition_list_from_batch_request(
            batch_request=BatchRequest(
                datasource_name="my_test_datasource",
                data_connector_name="my_sql_data_connector",
                data_asset_name="taxi__main.my_asset__asset",
            )
        )
    )
    assert len(batch_definition_list) == 1

    batch_spec: SqlAlchemyDatasourceBatchSpec = my_data_connector.build_batch_spec(
        batch_definition=batch_definition_list[0]
    )
    batch_data, batch_markers = execution_engine.get_batch_data_and_markers(
        batch_spec=batch_spec
    )
    batch = Batch(data=batch_data)
    validator = Validator(execution_engine, batches=[batch])
    assert len(validator.head(fetch_all=True)) == 4


def test_default_behavior_with_no_splitter(
    test_cases_for_sql_data_connector_sqlite_execution_engine,
):
    execution_engine = test_cases_for_sql_data_connector_sqlite_execution_engine

    config = yaml.load(
        """
    name: my_sql_data_connector
    datasource_name: FAKE_Datasource_NAME

    assets:
        table_partitioned_by_date_column__A: {}
    """,
    )
    config["execution_engine"] = execution_engine

    my_data_connector = ConfiguredAssetSqlDataConnector(**config)
    report_object = my_data_connector.self_check()
    print(json.dumps(report_object, indent=2))

    batch_definition_list = (
        my_data_connector.get_batch_definition_list_from_batch_request(
            batch_request=BatchRequest(
                datasource_name="FAKE_Datasource_NAME",
                data_connector_name="my_sql_data_connector",
                data_asset_name="table_partitioned_by_date_column__A",
            )
        )
    )
    assert len(batch_definition_list) == 1
    assert batch_definition_list[0]["batch_identifiers"] == {}

    batch_definition_list = (
        my_data_connector.get_batch_definition_list_from_batch_request(
            batch_request=BatchRequest(
                datasource_name="FAKE_Datasource_NAME",
                data_connector_name="my_sql_data_connector",
                data_asset_name="table_partitioned_by_date_column__A",
                data_connector_query={},
            )
        )
    )
    assert len(batch_definition_list) == 1
    assert batch_definition_list[0]["batch_identifiers"] == {}

    batch_definition_list = (
        my_data_connector.get_batch_definition_list_from_batch_request(
            batch_request=BatchRequest(
                datasource_name="FAKE_Datasource_NAME",
                data_connector_name="my_sql_data_connector",
                data_asset_name="table_partitioned_by_date_column__A",
                data_connector_query={"batch_filter_parameters": {}},
            )
        )
    )
    assert len(batch_definition_list) == 1
    assert batch_definition_list[0]["batch_identifiers"] == {}


def test_behavior_with_whole_table_splitter(
    test_cases_for_sql_data_connector_sqlite_execution_engine,
):
    execution_engine = test_cases_for_sql_data_connector_sqlite_execution_engine

    config = yaml.load(
        """
    name: my_sql_data_connector
    datasource_name: FAKE_Datasource_NAME

    assets:
        table_partitioned_by_date_column__A:
            splitter_method : "_split_on_whole_table"
            splitter_kwargs : {}
    """,
    )
    config["execution_engine"] = execution_engine

    my_data_connector = ConfiguredAssetSqlDataConnector(**config)
    report_object = my_data_connector.self_check()
    print(json.dumps(report_object, indent=2))

    batch_definition_list = (
        my_data_connector.get_batch_definition_list_from_batch_request(
            batch_request=BatchRequest(
                datasource_name="FAKE_Datasource_NAME",
                data_connector_name="my_sql_data_connector",
                data_asset_name="table_partitioned_by_date_column__A",
            )
        )
    )
    assert len(batch_definition_list) == 1
    assert batch_definition_list[0]["batch_identifiers"] == {}

    batch_definition_list = (
        my_data_connector.get_batch_definition_list_from_batch_request(
            batch_request=BatchRequest(
                datasource_name="FAKE_Datasource_NAME",
                data_connector_name="my_sql_data_connector",
                data_asset_name="table_partitioned_by_date_column__A",
                data_connector_query={},
            )
        )
    )
    assert len(batch_definition_list) == 1
    assert batch_definition_list[0]["batch_identifiers"] == {}

    batch_definition_list = (
        my_data_connector.get_batch_definition_list_from_batch_request(
            batch_request=BatchRequest(
                datasource_name="FAKE_Datasource_NAME",
                data_connector_name="my_sql_data_connector",
                data_asset_name="table_partitioned_by_date_column__A",
                data_connector_query={"batch_filter_parameters": {}},
            )
        )
    )
    assert len(batch_definition_list) == 1
    assert batch_definition_list[0]["batch_identifiers"] == {}


def test_basic_instantiation_of_InferredAssetSqlDataConnector(
    test_cases_for_sql_data_connector_sqlite_execution_engine,
):
    my_data_connector = instantiate_class_from_config(
        config={
            "class_name": "InferredAssetSqlDataConnector",
            "name": "whole_table",
            "data_asset_name_prefix": "prexif__",
            "data_asset_name_suffix": "__xiffus",
        },
        runtime_environment={
            "execution_engine": test_cases_for_sql_data_connector_sqlite_execution_engine,
            "datasource_name": "my_test_datasource",
        },
        config_defaults={"module_name": "great_expectations.datasource.data_connector"},
    )

    report_object = my_data_connector.self_check()
    # print(json.dumps(report_object, indent=4))
    assert report_object == {
        "class_name": "InferredAssetSqlDataConnector",
        "data_asset_count": 21,
        "example_data_asset_names": [
            "prexif__table_containing_id_spacers_for_D__xiffus",
            "prexif__table_full__I__xiffus",
            "prexif__table_partitioned_by_date_column__A__xiffus",
        ],
        "data_assets": {
            "prexif__table_containing_id_spacers_for_D__xiffus": {
                "batch_definition_count": 1,
                "example_data_references": [{}],
            },
            "prexif__table_full__I__xiffus": {
                "batch_definition_count": 1,
                "example_data_references": [{}],
            },
            "prexif__table_partitioned_by_date_column__A__xiffus": {
                "batch_definition_count": 1,
                "example_data_references": [{}],
            },
        },
        "unmatched_data_reference_count": 0,
        "example_unmatched_data_references": [],
        # FIXME: (Sam) example_data_reference removed temporarily in PR #2590:
        # "example_data_reference": {
        #     "batch_spec": {
        #         "schema_name": "main",
        #         "table_name": "table_containing_id_spacers_for_D",
        #         "data_asset_name": "prexif__table_containing_id_spacers_for_D__xiffus",
        #         "batch_identifiers": {},
        #     },
        #     "n_rows": 30,
        # },
    }

    assert my_data_connector.get_available_data_asset_names() == [
        "prexif__table_containing_id_spacers_for_D__xiffus",
        "prexif__table_full__I__xiffus",
        "prexif__table_partitioned_by_date_column__A__xiffus",
        "prexif__table_partitioned_by_foreign_key__F__xiffus",
        "prexif__table_partitioned_by_incrementing_batch_id__E__xiffus",
        "prexif__table_partitioned_by_irregularly_spaced_incrementing_id_with_spacing_in_a_second_table__D__xiffus",
        "prexif__table_partitioned_by_multiple_columns__G__xiffus",
        "prexif__table_partitioned_by_regularly_spaced_incrementing_id_column__C__xiffus",
        "prexif__table_partitioned_by_timestamp_column__B__xiffus",
        "prexif__table_that_should_be_partitioned_by_random_hash__H__xiffus",
        "prexif__table_with_fk_reference_from_F__xiffus",
        "prexif__view_by_date_column__A__xiffus",
        "prexif__view_by_incrementing_batch_id__E__xiffus",
        "prexif__view_by_irregularly_spaced_incrementing_id_with_spacing_in_a_second_table__D__xiffus",
        "prexif__view_by_multiple_columns__G__xiffus",
        "prexif__view_by_regularly_spaced_incrementing_id_column__C__xiffus",
        "prexif__view_by_timestamp_column__B__xiffus",
        "prexif__view_containing_id_spacers_for_D__xiffus",
        "prexif__view_partitioned_by_foreign_key__F__xiffus",
        "prexif__view_that_should_be_partitioned_by_random_hash__H__xiffus",
        "prexif__view_with_fk_reference_from_F__xiffus",
    ]

    batch_definition_list = my_data_connector.get_batch_definition_list_from_batch_request(
        BatchRequest(
            datasource_name="my_test_datasource",
            data_connector_name="whole_table",
            data_asset_name="prexif__table_that_should_be_partitioned_by_random_hash__H__xiffus",
        )
    )
    assert len(batch_definition_list) == 1


def test_more_complex_instantiation_of_InferredAssetSqlDataConnector(
    test_cases_for_sql_data_connector_sqlite_execution_engine,
):
    my_data_connector = instantiate_class_from_config(
        config={
            "class_name": "InferredAssetSqlDataConnector",
            "name": "whole_table",
            "data_asset_name_suffix": "__whole",
            "include_schema_name": True,
        },
        runtime_environment={
            "execution_engine": test_cases_for_sql_data_connector_sqlite_execution_engine,
            "datasource_name": "my_test_datasource",
        },
        config_defaults={"module_name": "great_expectations.datasource.data_connector"},
    )

    report_object = my_data_connector.self_check()
    assert report_object == {
        "class_name": "InferredAssetSqlDataConnector",
        "data_asset_count": 21,
        "data_assets": {
            "main.table_containing_id_spacers_for_D__whole": {
                "batch_definition_count": 1,
                "example_data_references": [{}],
            },
            "main.table_full__I__whole": {
                "batch_definition_count": 1,
                "example_data_references": [{}],
            },
            "main.table_partitioned_by_date_column__A__whole": {
                "batch_definition_count": 1,
                "example_data_references": [{}],
            },
        },
        "example_data_asset_names": [
            "main.table_containing_id_spacers_for_D__whole",
            "main.table_full__I__whole",
            "main.table_partitioned_by_date_column__A__whole",
        ],
        # FIXME: (Sam) example_data_reference removed temporarily in PR #2590:
        # "example_data_reference": {
        #     "batch_spec": {
        #         "batch_identifiers": {},
        #         "schema_name": "main",
        #         "table_name": "table_containing_id_spacers_for_D",
        #         "data_asset_name": "main.table_containing_id_spacers_for_D__whole",
        #     },
        #     "n_rows": 30,
        # },
        "example_unmatched_data_references": [],
        "unmatched_data_reference_count": 0,
    }

    assert my_data_connector.get_available_data_asset_names() == [
        "main.table_containing_id_spacers_for_D__whole",
        "main.table_full__I__whole",
        "main.table_partitioned_by_date_column__A__whole",
        "main.table_partitioned_by_foreign_key__F__whole",
        "main.table_partitioned_by_incrementing_batch_id__E__whole",
        "main.table_partitioned_by_irregularly_spaced_incrementing_id_with_spacing_in_a_second_table__D__whole",
        "main.table_partitioned_by_multiple_columns__G__whole",
        "main.table_partitioned_by_regularly_spaced_incrementing_id_column__C__whole",
        "main.table_partitioned_by_timestamp_column__B__whole",
        "main.table_that_should_be_partitioned_by_random_hash__H__whole",
        "main.table_with_fk_reference_from_F__whole",
        "main.view_by_date_column__A__whole",
        "main.view_by_incrementing_batch_id__E__whole",
        "main.view_by_irregularly_spaced_incrementing_id_with_spacing_in_a_second_table__D__whole",
        "main.view_by_multiple_columns__G__whole",
        "main.view_by_regularly_spaced_incrementing_id_column__C__whole",
        "main.view_by_timestamp_column__B__whole",
        "main.view_containing_id_spacers_for_D__whole",
        "main.view_partitioned_by_foreign_key__F__whole",
        "main.view_that_should_be_partitioned_by_random_hash__H__whole",
        "main.view_with_fk_reference_from_F__whole",
    ]

    batch_definition_list = my_data_connector.get_batch_definition_list_from_batch_request(
        BatchRequest(
            datasource_name="my_test_datasource",
            data_connector_name="whole_table",
            data_asset_name="main.table_that_should_be_partitioned_by_random_hash__H__whole",
        )
    )
    assert len(batch_definition_list) == 1


def test_basic_instantiation_of_ConfiguredAssetSqlDataConnector(
    test_cases_for_sql_data_connector_sqlite_execution_engine,
):
    my_data_connector = instantiate_class_from_config(
        config={
            "class_name": "ConfiguredAssetSqlDataConnector",
            "name": "my_sql_data_connector",
            "assets": {"main.table_full__I__whole": {}},
        },
        runtime_environment={
            "execution_engine": test_cases_for_sql_data_connector_sqlite_execution_engine,
            "datasource_name": "my_test_datasource",
        },
        config_defaults={"module_name": "great_expectations.datasource.data_connector"},
    )
    report_object = my_data_connector.self_check()
    assert report_object == {
        "class_name": "ConfiguredAssetSqlDataConnector",
        "data_asset_count": 1,
        "example_data_asset_names": ["main.table_full__I__whole"],
        "data_assets": {
            "main.table_full__I__whole": {
                "batch_definition_count": 1,
                "example_data_references": [{}],
            }
        },
        "unmatched_data_reference_count": 0,
        "example_unmatched_data_references": [],
    }


@pytest.mark.parametrize("splitter_method_name_prefix", ["_", ""])
def test_more_complex_instantiation_of_ConfiguredAssetSqlDataConnector(
    splitter_method_name_prefix,
    test_cases_for_sql_data_connector_sqlite_execution_engine,
):
    my_data_connector = instantiate_class_from_config(
        config={
            "class_name": "ConfiguredAssetSqlDataConnector",
            "name": "my_sql_data_connector",
            "assets": {
                "main.table_partitioned_by_date_column__A": {
                    "splitter_method": f"{splitter_method_name_prefix}split_on_column_value",
                    "splitter_kwargs": {"column_name": "date"},
                },
            },
        },
        runtime_environment={
            "execution_engine": test_cases_for_sql_data_connector_sqlite_execution_engine,
            "datasource_name": "my_test_datasource",
        },
        config_defaults={"module_name": "great_expectations.datasource.data_connector"},
    )
    report_object = my_data_connector.self_check()
    assert report_object == {
        "class_name": "ConfiguredAssetSqlDataConnector",
        "data_asset_count": 1,
        "example_data_asset_names": ["main.table_partitioned_by_date_column__A"],
        "data_assets": {
            "main.table_partitioned_by_date_column__A": {
                "batch_definition_count": 34,
                "example_data_references": [
                    {"date": "2020-01-01"},
                    {"date": "2020-01-02"},
                    {"date": "2020-01-03"},
                ],
            }
        },
        "unmatched_data_reference_count": 0,
        "example_unmatched_data_references": [],
    }


@mock.patch("great_expectations.execution_engine.SqlAlchemyExecutionEngine.__init__")
@pytest.mark.parametrize("splitter_method_name_prefix", ["_", ""])
def test_more_complex_instantiation_of_ConfiguredAssetSqlDataConnector_include_schema_name(
    mock_sql_alchemy_execution_engine: mock.MagicMock,
    splitter_method_name_prefix,
    test_cases_for_sql_data_connector_sqlite_execution_engine,
):
    my_data_connector: ConfiguredAssetSqlDataConnector = ConfiguredAssetSqlDataConnector(
        name="my_sql_data_connector",
        datasource_name="my_test_datasource",
        execution_engine=mock_sql_alchemy_execution_engine,
        assets={
            "table_partitioned_by_date_column__A": {
                "splitter_method": f"{splitter_method_name_prefix}split_on_column_value",
                "splitter_kwargs": {"column_name": "date"},
                "include_schema_name": True,
                "schema_name": "main",
            },
        },
    )
    assert "main.table_partitioned_by_date_column__A" in my_data_connector.assets

    my_data_connector: ConfiguredAssetSqlDataConnector = ConfiguredAssetSqlDataConnector(
        name="my_sql_data_connector",
        datasource_name="my_test_datasource",
        execution_engine=mock_sql_alchemy_execution_engine,
        assets={
            "table_partitioned_by_date_column__A": {
                "splitter_method": f"{splitter_method_name_prefix}split_on_column_value",
                "splitter_kwargs": {"column_name": "date"},
                "include_schema_name": False,
                "schema_name": "main",
            },
        },
    )
    assert "table_partitioned_by_date_column__A" in my_data_connector.assets


@mock.patch("great_expectations.execution_engine.SqlAlchemyExecutionEngine.__init__")
@pytest.mark.parametrize("splitter_method_name_prefix", ["_", ""])
def test_more_complex_instantiation_of_ConfiguredAssetSqlDataConnector_include_schema_name_prefix_suffix(
    mock_sql_alchemy_execution_engine: mock.MagicMock,
    splitter_method_name_prefix,
    test_cases_for_sql_data_connector_sqlite_execution_engine,
):
    my_data_connector: ConfiguredAssetSqlDataConnector = ConfiguredAssetSqlDataConnector(
        name="my_sql_data_connector",
        datasource_name="my_test_datasource",
        execution_engine=mock_sql_alchemy_execution_engine,
        assets={
            "table_partitioned_by_date_column__A": {
                "splitter_method": f"{splitter_method_name_prefix}split_on_column_value",
                "splitter_kwargs": {"column_name": "date"},
                "include_schema_name": True,
                "schema_name": "main",
                "data_asset_name_prefix": "taxi__",
                "data_asset_name_suffix": "__asset",
            },
        },
    )
    assert (
        "taxi__main.table_partitioned_by_date_column__A__asset"
        in my_data_connector.assets
    )


@mock.patch("great_expectations.execution_engine.SqlAlchemyExecutionEngine.__init__")
@pytest.mark.parametrize("splitter_method_name_prefix", ["_", ""])
def test_more_complex_instantiation_of_ConfiguredAssetSqlDataConnector_include_schema_name_prefix_suffix_table_name(
    mock_sql_alchemy_execution_engine: mock.MagicMock,
    splitter_method_name_prefix,
    test_cases_for_sql_data_connector_sqlite_execution_engine,
):
    my_data_connector: ConfiguredAssetSqlDataConnector = ConfiguredAssetSqlDataConnector(
        name="my_sql_data_connector",
        datasource_name="my_test_datasource",
        execution_engine=mock_sql_alchemy_execution_engine,
        assets={
            "my_asset": {
                "splitter_method": f"{splitter_method_name_prefix}split_on_column_value",
                "splitter_kwargs": {"column_name": "date"},
                "include_schema_name": True,
                "schema_name": "main",
                "table_name": "table_partitioned_by_date_column__A",
                "data_asset_name_prefix": "taxi__",
                "data_asset_name_suffix": "__asset",
            },
        },
    )
    assert "taxi__main.my_asset__asset" in my_data_connector.assets


@pytest.mark.parametrize("splitter_method_name_prefix", ["_", ""])
def test_more_complex_instantiation_of_ConfiguredAssetSqlDataConnector_include_schema_name_prefix_suffix_table_name_asset_splitter(
    splitter_method_name_prefix,
    test_cases_for_sql_data_connector_sqlite_execution_engine,
):
    random.seed(0)
    execution_engine = test_cases_for_sql_data_connector_sqlite_execution_engine

    my_data_connector: ConfiguredAssetSqlDataConnector = ConfiguredAssetSqlDataConnector(
        name="my_sql_data_connector",
        datasource_name="my_test_datasource",
        execution_engine=execution_engine,
        assets={
            "my_asset": {
                "splitter_method": f"{splitter_method_name_prefix}split_on_column_value",
                "splitter_kwargs": {"column_name": "date"},
                "include_schema_name": True,
                "schema_name": "main",
                "table_name": "table_partitioned_by_date_column__A",
                "data_asset_name_prefix": "taxi__",
                "data_asset_name_suffix": "__asset",
            },
        },
    )
    assert "taxi__main.my_asset__asset" in my_data_connector.assets

    batch_definition_list = (
        my_data_connector.get_batch_definition_list_from_batch_request(
            batch_request=BatchRequest(
                datasource_name="my_test_datasource",
                data_connector_name="my_sql_data_connector",
                data_asset_name="taxi__main.my_asset__asset",
            )
        )
    )
    assert len(batch_definition_list) == 34


@pytest.mark.parametrize("splitter_method_name_prefix", ["_", ""])
def test_more_complex_instantiation_of_ConfiguredAssetSqlDataConnector_include_schema_name_prefix_suffix_table_name_default_splitter(
    splitter_method_name_prefix,
    test_cases_for_sql_data_connector_sqlite_execution_engine,
):
    random.seed(0)
    execution_engine = test_cases_for_sql_data_connector_sqlite_execution_engine

    my_data_connector: ConfiguredAssetSqlDataConnector = (
        ConfiguredAssetSqlDataConnector(
            name="my_sql_data_connector",
            datasource_name="my_test_datasource",
            execution_engine=execution_engine,
            splitter_method=f"{splitter_method_name_prefix}split_on_column_value",
            splitter_kwargs={"column_name": "date"},
            assets={
                "my_asset": {
                    "include_schema_name": True,
                    "schema_name": "main",
                    "table_name": "table_partitioned_by_date_column__A",
                    "data_asset_name_prefix": "taxi__",
                    "data_asset_name_suffix": "__asset",
                },
            },
        )
    )
    assert "taxi__main.my_asset__asset" in my_data_connector.assets

    batch_definition_list = (
        my_data_connector.get_batch_definition_list_from_batch_request(
            batch_request=BatchRequest(
                datasource_name="my_test_datasource",
                data_connector_name="my_sql_data_connector",
                data_asset_name="taxi__main.my_asset__asset",
            )
        )
    )
    assert len(batch_definition_list) == 34


@pytest.mark.parametrize("splitter_method_name_prefix", ["_", ""])
def test_more_complex_instantiation_of_ConfiguredAssetSqlDataConnector_include_schema_name_prefix_suffix_table_name_default_splitter_asset_override(
    splitter_method_name_prefix,
    test_cases_for_sql_data_connector_sqlite_execution_engine,
):
    random.seed(0)
    execution_engine = test_cases_for_sql_data_connector_sqlite_execution_engine

    my_data_connector: ConfiguredAssetSqlDataConnector = ConfiguredAssetSqlDataConnector(
        name="my_sql_data_connector",
        datasource_name="my_test_datasource",
        execution_engine=execution_engine,
        splitter_method=f"{splitter_method_name_prefix}split_on_column_value",
        splitter_kwargs={"column_name": "date"},
        assets={
            "my_asset": {
                "splitter_method": f"{splitter_method_name_prefix}split_on_whole_table",
                "splitter_kwargs": {},
                "include_schema_name": True,
                "schema_name": "main",
                "table_name": "table_partitioned_by_date_column__A",
                "data_asset_name_prefix": "taxi__",
                "data_asset_name_suffix": "__asset",
            },
        },
    )
    assert "taxi__main.my_asset__asset" in my_data_connector.assets

    batch_definition_list = (
        my_data_connector.get_batch_definition_list_from_batch_request(
            batch_request=BatchRequest(
                datasource_name="my_test_datasource",
                data_connector_name="my_sql_data_connector",
                data_asset_name="taxi__main.my_asset__asset",
            )
        )
    )
    assert len(batch_definition_list) == 1


@pytest.mark.parametrize("splitter_method_name_prefix", ["_", ""])
@pytest.mark.parametrize("sampler_method_name_prefix", ["_", ""])
def test_simple_instantiation_and_execution_of_ConfiguredAssetSqlDataConnector_with_no_splitter_no_sampler(
    splitter_method_name_prefix,
    sampler_method_name_prefix,
    test_cases_for_sql_data_connector_sqlite_execution_engine,
):
    random.seed(0)
    execution_engine = test_cases_for_sql_data_connector_sqlite_execution_engine

    my_data_connector: ConfiguredAssetSqlDataConnector = (
        ConfiguredAssetSqlDataConnector(
            name="my_sql_data_connector",
            datasource_name="my_test_datasource",
            execution_engine=execution_engine,
            assets={
                "table_partitioned_by_date_column__A": {},
            },
        )
    )
    assert "table_partitioned_by_date_column__A" in my_data_connector.assets

    batch_definition_list = (
        my_data_connector.get_batch_definition_list_from_batch_request(
            batch_request=BatchRequest(
                datasource_name="my_test_datasource",
                data_connector_name="my_sql_data_connector",
                data_asset_name="table_partitioned_by_date_column__A",
            )
        )
    )
    assert len(batch_definition_list) == 1

    batch_spec: SqlAlchemyDatasourceBatchSpec = my_data_connector.build_batch_spec(
        batch_definition=batch_definition_list[0]
    )
    batch_data, batch_markers = execution_engine.get_batch_data_and_markers(
        batch_spec=batch_spec
    )
    batch = Batch(data=batch_data)
    validator = Validator(execution_engine, batches=[batch])
    assert len(validator.head(fetch_all=True)) == 123


@pytest.mark.parametrize("splitter_method_name_prefix", ["_", ""])
@pytest.mark.parametrize("sampler_method_name_prefix", ["_", ""])
def test_full_config_instantiation_and_execution_of_ConfiguredAssetSqlDataConnector_with_default_splitter_sampler_asset_override(
    splitter_method_name_prefix,
    sampler_method_name_prefix,
    test_cases_for_sql_data_connector_sqlite_execution_engine,
):
    random.seed(0)
    execution_engine = test_cases_for_sql_data_connector_sqlite_execution_engine

    my_data_connector: ConfiguredAssetSqlDataConnector = ConfiguredAssetSqlDataConnector(
        name="my_sql_data_connector",
        datasource_name="my_test_datasource",
        execution_engine=execution_engine,
        splitter_method=f"{splitter_method_name_prefix}split_on_column_value",
        splitter_kwargs={"column_name": "date"},
        sampling_method=f"{sampler_method_name_prefix}sample_using_random",
        sampling_kwargs={"p": 1.0},
        assets={
            "my_asset": {
                "splitter_method": f"{splitter_method_name_prefix}split_on_whole_table",
                "splitter_kwargs": {},
                "sampling_method": f"{sampler_method_name_prefix}sample_using_a_list",
                "sampling_kwargs": {
                    "column_name": "id",
                    "value_list": [10, 20, 30, 40],
                },
                "include_schema_name": True,
                "schema_name": "main",
                "table_name": "table_partitioned_by_date_column__A",
                "data_asset_name_prefix": "taxi__",
                "data_asset_name_suffix": "__asset",
            },
        },
    )
    assert "taxi__main.my_asset__asset" in my_data_connector.assets

    batch_definition_list = (
        my_data_connector.get_batch_definition_list_from_batch_request(
            batch_request=BatchRequest(
                datasource_name="my_test_datasource",
                data_connector_name="my_sql_data_connector",
                data_asset_name="taxi__main.my_asset__asset",
            )
        )
    )
    assert len(batch_definition_list) == 1

    batch_spec: SqlAlchemyDatasourceBatchSpec = my_data_connector.build_batch_spec(
        batch_definition=batch_definition_list[0]
    )
    batch_data, batch_markers = execution_engine.get_batch_data_and_markers(
        batch_spec=batch_spec
    )
    batch = Batch(data=batch_data)
    validator = Validator(execution_engine, batches=[batch])
    assert len(validator.head(fetch_all=True)) == 4


@pytest.mark.parametrize("splitter_method_name_prefix", ["_", ""])
@pytest.mark.parametrize("sampler_method_name_prefix", ["_", ""])
def test_full_config_instantiation_and_execution_of_InferredAssetSqlDataConnector_with_default_splitter_sampler_asset_override(
    splitter_method_name_prefix,
    sampler_method_name_prefix,
    test_cases_for_sql_data_connector_sqlite_execution_engine,
):
    random.seed(0)
    execution_engine = test_cases_for_sql_data_connector_sqlite_execution_engine

    my_data_connector: InferredAssetSqlDataConnector = InferredAssetSqlDataConnector(
        name="my_sql_data_connector",
        datasource_name="my_test_datasource",
        execution_engine=execution_engine,
        data_asset_name_prefix="taxi__",
        data_asset_name_suffix="__asset",
        include_schema_name=True,
        splitter_method=f"{splitter_method_name_prefix}split_on_column_value",
        splitter_kwargs={"column_name": "date"},
        sampling_method=f"{sampler_method_name_prefix}sample_using_limit",
        sampling_kwargs={
            "n": 5,
        },
        excluded_tables=None,
        included_tables=None,
        skip_inapplicable_tables=True,
        introspection_directives={
            "schema_name": "main",
            "ignore_information_schemas_and_system_tables": True,
            "information_schemas": None,
            "system_tables": None,
            "include_views": True,
        },
        batch_spec_passthrough=None,
    )
    assert (
        "taxi__main.table_partitioned_by_date_column__A__asset"
        in my_data_connector.assets
    )

    batch_definition_list = (
        my_data_connector.get_batch_definition_list_from_batch_request(
            batch_request=BatchRequest(
                datasource_name="my_test_datasource",
                data_connector_name="my_sql_data_connector",
                data_asset_name="taxi__main.table_partitioned_by_date_column__A__asset",
            )
        )
    )
    assert len(batch_definition_list) == 34

    batch_spec: SqlAlchemyDatasourceBatchSpec = my_data_connector.build_batch_spec(
        batch_definition=batch_definition_list[1]
    )
    batch_data, batch_markers = execution_engine.get_batch_data_and_markers(
        batch_spec=batch_spec
    )
    batch = Batch(data=batch_data)
    validator = Validator(execution_engine, batches=[batch])
    assert len(validator.head(fetch_all=True)) == 5


@pytest.mark.integration
@pytest.mark.parametrize(
    "splitter_method,splitter_kwargs,table_name,first_3_batch_identifiers_expected,last_3_batch_identifiers_expected",
    [
        (
            "split_on_year",
            {"column_name": "date"},
            "table_partitioned_by_date_column__A",
            [
                {"date": {"year": 2020}},
                {"date": {"year": 2021}},
                {"date": {"year": 2022}},
            ],
            [
                {"date": {"year": 2021}},
                {"date": {"year": 2022}},
                {"date": {"year": 2023}},
            ],
        ),
        (
            "split_on_year_and_month",
            {"column_name": "date"},
            "table_partitioned_by_date_column__A",
            [
                {"date": {"month": 1, "year": 2020}},
                {"date": {"month": 3, "year": 2020}},
                {"date": {"month": 1, "year": 2021}},
            ],
            [
                {"date": {"month": 1, "year": 2021}},
                {"date": {"month": 1, "year": 2022}},
                {"date": {"month": 1, "year": 2023}},
            ],
        ),
        (
            "split_on_year_and_month_and_day",
            {"column_name": "date"},
            "table_partitioned_by_date_column__A",
            [
                {"date": {"day": 1, "month": 1, "year": 2020}},
                {"date": {"day": 2, "month": 1, "year": 2020}},
                {"date": {"day": 3, "month": 1, "year": 2020}},
            ],
            [
                {"date": {"day": 1, "month": 1, "year": 2021}},
                {"date": {"day": 1, "month": 1, "year": 2022}},
                {"date": {"day": 1, "month": 1, "year": 2023}},
            ],
        ),
        (
            "split_on_date_parts",
            {"column_name": "date", "date_parts": [DatePart.MONTH]},
            "table_partitioned_by_date_column__A",
            [{"date": {"month": 1}}, {"date": {"month": 3}}],
            [{"date": {"month": 1}}, {"date": {"month": 3}}],
        ),
        ("split_on_whole_table", {}, "table_partitioned_by_date_column__A", [{}], [{}]),
        (
            "split_on_column_value",
            {"column_name": "date"},
            "table_partitioned_by_date_column__A",
            [{"date": "2020-01-01"}, {"date": "2020-01-02"}, {"date": "2020-01-03"}],
            [{"date": "2021-01-01"}, {"date": "2022-01-01"}, {"date": "2023-01-01"}],
        ),
        (
            "split_on_converted_datetime",
            {"column_name": "date"},
            "table_partitioned_by_date_column__A",
            [
                {"date": "2020-01-01"},
                {"date": "2020-01-02"},
                {"date": "2020-01-03"},
            ],
            [
                {"date": "2021-01-01"},
                {"date": "2022-01-01"},
                {"date": "2023-01-01"},
            ],
        ),
        (
            "split_on_divided_integer",
            {"column_name": "id", "divisor": 10},
            "table_partitioned_by_regularly_spaced_incrementing_id_column__C",
            [{"id": 0}, {"id": 1}, {"id": 2}],
            [{"id": 9}, {"id": 10}, {"id": 11}],
        ),
        (
            "split_on_mod_integer",
            {"column_name": "id", "mod": 10},
            "table_partitioned_by_regularly_spaced_incrementing_id_column__C",
            [{"id": 0}, {"id": 1}, {"id": 2}],
            [{"id": 7}, {"id": 8}, {"id": 9}],
        ),
        (
            "split_on_multi_column_values",
            {"column_names": ["y", "m", "d"]},
            "table_partitioned_by_multiple_columns__G",
            [
                {"d": 1, "m": 1, "y": 2020},
                {"d": 2, "m": 1, "y": 2020},
                {"d": 3, "m": 1, "y": 2020},
            ],
            [
                {"d": 28, "m": 1, "y": 2020},
                {"d": 29, "m": 1, "y": 2020},
                {"d": 30, "m": 1, "y": 2020},
            ],
        ),
        pytest.param(
            "split_on_hashed_column",
            {"column_name": "id", "hash_digits": 2},
            "table_that_should_be_partitioned_by_random_hash__H",
            [],
            [],
            marks=pytest.mark.xfail(
                strict=True, reason="sqlite does not support MD5 hashing"
            ),
        ),
    ],
)
@pytest.mark.parametrize("splitter_method_name_prefix", ["_", ""])
def test_ConfiguredAssetSqlDataConnector_sorting(
    splitter_method,
    splitter_kwargs,
    table_name,
    first_3_batch_identifiers_expected,
    last_3_batch_identifiers_expected,
    splitter_method_name_prefix,
    test_cases_for_sql_data_connector_sqlite_execution_engine,
):
    execution_engine = test_cases_for_sql_data_connector_sqlite_execution_engine

    my_data_connector = ConfiguredAssetSqlDataConnector(
        name="my_sql_data_connector",
        datasource_name="my_test_datasource",
        execution_engine=execution_engine,
        assets={
            "my_asset": {
                "splitter_method": f"{splitter_method_name_prefix}{splitter_method}",
                "splitter_kwargs": splitter_kwargs,
                "include_schema_name": True,
                "schema_name": "main",
                "table_name": table_name,
                "data_asset_name_prefix": "taxi__",
                "data_asset_name_suffix": "__asset",
            },
        },
    )

    batch_definition_list = (
        my_data_connector.get_batch_definition_list_from_batch_request(
            batch_request=BatchRequest(
                datasource_name="my_test_datasource",
                data_connector_name="my_sql_data_connector",
                data_asset_name="taxi__main.my_asset__asset",
            )
        )
    )
    first_3_batch_identifiers_actual = [
        batch_definition.batch_identifiers
        for batch_definition in batch_definition_list[:3]
    ]
    assert first_3_batch_identifiers_actual == first_3_batch_identifiers_expected
    last_3_batch_identifiers_actual = [
        batch_definition.batch_identifiers
        for batch_definition in batch_definition_list[-3:]
    ]
    assert last_3_batch_identifiers_actual == last_3_batch_identifiers_expected


@pytest.mark.integration
@pytest.mark.parametrize(
    "data_connector_yaml,expected_batch_identifiers_list",
    [
        (
            """
    name: my_sql_data_connector
    datasource_name: my_test_datasource
    assets:
        table_partitioned_by_date_column__A:
            splitter_method: split_on_date_parts
            splitter_kwargs:
                column_name: date
                date_parts:
                    - month
            """,
            [{"date": {"month": 1}}, {"date": {"month": 3}}],
        ),
        (
            """
    name: my_sql_data_connector
    datasource_name: my_test_datasource
    assets:
        table_partitioned_by_date_column__A:
            splitter_method: split_on_date_parts
            splitter_kwargs:
                column_name: date
                date_parts:
                    - month
    sorters:
        - class_name: DictionarySorter
          name: date
          orderby: desc
            """,
            [{"date": {"month": 3}}, {"date": {"month": 1}}],
        ),
        (
            """
    name: my_sql_data_connector
    datasource_name: my_test_datasource
    assets:
        table_partitioned_by_date_column__A:
            splitter_method: split_on_date_parts
            splitter_kwargs:
                column_name: date
                date_parts:
                    - month
            sorters:
                - class_name: DictionarySorter
                  name: date
                  orderby: desc
            """,
            [{"date": {"month": 3}}, {"date": {"month": 1}}],
        ),
    ],
)
def test_ConfiguredAssetSqlDataConnector_return_all_batch_definitions_sorted(
    data_connector_yaml,
    expected_batch_identifiers_list,
    test_cases_for_sql_data_connector_sqlite_execution_engine,
):
    execution_engine = test_cases_for_sql_data_connector_sqlite_execution_engine
    data_connector_config = yaml.load(data_connector_yaml)
    data_connector_config["execution_engine"] = execution_engine

    my_data_connector = ConfiguredAssetSqlDataConnector(**data_connector_config)

    sorted_batch_definition_list = (
        my_data_connector.get_batch_definition_list_from_batch_request(
            batch_request=BatchRequest(
                datasource_name="my_test_datasource",
                data_connector_name="my_sql_data_connector",
                data_asset_name="table_partitioned_by_date_column__A",
            )
        )
    )

    expected = [
        BatchDefinition(
            datasource_name="my_test_datasource",
            data_connector_name="my_sql_data_connector",
            data_asset_name="table_partitioned_by_date_column__A",
            batch_identifiers=IDDict(batch_identifiers),
        )
        for batch_identifiers in expected_batch_identifiers_list
    ]

    assert expected == sorted_batch_definition_list


@pytest.mark.integration
def test_introspect_db(
    test_cases_for_sql_data_connector_sqlite_execution_engine,
):
    my_data_connector = instantiate_class_from_config(
        config={
            "class_name": "InferredAssetSqlDataConnector",
            "name": "my_test_data_connector",
        },
        runtime_environment={
            "execution_engine": test_cases_for_sql_data_connector_sqlite_execution_engine,
            "datasource_name": "my_test_datasource",
        },
        config_defaults={"module_name": "great_expectations.datasource.data_connector"},
    )

    assert my_data_connector._introspect_db() == [
        {
            "schema_name": "main",
            "table_name": "table_containing_id_spacers_for_D",
            "type": "table",
        },
        {"schema_name": "main", "table_name": "table_full__I", "type": "table"},
        {
            "schema_name": "main",
            "table_name": "table_partitioned_by_date_column__A",
            "type": "table",
        },
        {
            "schema_name": "main",
            "table_name": "table_partitioned_by_foreign_key__F",
            "type": "table",
        },
        {
            "schema_name": "main",
            "table_name": "table_partitioned_by_incrementing_batch_id__E",
            "type": "table",
        },
        {
            "schema_name": "main",
            "table_name": "table_partitioned_by_irregularly_spaced_incrementing_id_with_spacing_in_a_second_table__D",
            "type": "table",
        },
        {
            "schema_name": "main",
            "table_name": "table_partitioned_by_multiple_columns__G",
            "type": "table",
        },
        {
            "schema_name": "main",
            "table_name": "table_partitioned_by_regularly_spaced_incrementing_id_column__C",
            "type": "table",
        },
        {
            "schema_name": "main",
            "table_name": "table_partitioned_by_timestamp_column__B",
            "type": "table",
        },
        {
            "schema_name": "main",
            "table_name": "table_that_should_be_partitioned_by_random_hash__H",
            "type": "table",
        },
        {
            "schema_name": "main",
            "table_name": "table_with_fk_reference_from_F",
            "type": "table",
        },
        {"schema_name": "main", "table_name": "view_by_date_column__A", "type": "view"},
        {
            "schema_name": "main",
            "table_name": "view_by_incrementing_batch_id__E",
            "type": "view",
        },
        {
            "schema_name": "main",
            "table_name": "view_by_irregularly_spaced_incrementing_id_with_spacing_in_a_second_table__D",
            "type": "view",
        },
        {
            "schema_name": "main",
            "table_name": "view_by_multiple_columns__G",
            "type": "view",
        },
        {
            "schema_name": "main",
            "table_name": "view_by_regularly_spaced_incrementing_id_column__C",
            "type": "view",
        },
        {
            "schema_name": "main",
            "table_name": "view_by_timestamp_column__B",
            "type": "view",
        },
        {
            "schema_name": "main",
            "table_name": "view_containing_id_spacers_for_D",
            "type": "view",
        },
        {
            "schema_name": "main",
            "table_name": "view_partitioned_by_foreign_key__F",
            "type": "view",
        },
        {
            "schema_name": "main",
            "table_name": "view_that_should_be_partitioned_by_random_hash__H",
            "type": "view",
        },
        {
            "schema_name": "main",
            "table_name": "view_with_fk_reference_from_F",
            "type": "view",
        },
    ]

    assert my_data_connector._introspect_db(schema_name="main") == [
        {
            "schema_name": "main",
            "table_name": "table_containing_id_spacers_for_D",
            "type": "table",
        },
        {"schema_name": "main", "table_name": "table_full__I", "type": "table"},
        {
            "schema_name": "main",
            "table_name": "table_partitioned_by_date_column__A",
            "type": "table",
        },
        {
            "schema_name": "main",
            "table_name": "table_partitioned_by_foreign_key__F",
            "type": "table",
        },
        {
            "schema_name": "main",
            "table_name": "table_partitioned_by_incrementing_batch_id__E",
            "type": "table",
        },
        {
            "schema_name": "main",
            "table_name": "table_partitioned_by_irregularly_spaced_incrementing_id_with_spacing_in_a_second_table__D",
            "type": "table",
        },
        {
            "schema_name": "main",
            "table_name": "table_partitioned_by_multiple_columns__G",
            "type": "table",
        },
        {
            "schema_name": "main",
            "table_name": "table_partitioned_by_regularly_spaced_incrementing_id_column__C",
            "type": "table",
        },
        {
            "schema_name": "main",
            "table_name": "table_partitioned_by_timestamp_column__B",
            "type": "table",
        },
        {
            "schema_name": "main",
            "table_name": "table_that_should_be_partitioned_by_random_hash__H",
            "type": "table",
        },
        {
            "schema_name": "main",
            "table_name": "table_with_fk_reference_from_F",
            "type": "table",
        },
        {"schema_name": "main", "table_name": "view_by_date_column__A", "type": "view"},
        {
            "schema_name": "main",
            "table_name": "view_by_incrementing_batch_id__E",
            "type": "view",
        },
        {
            "schema_name": "main",
            "table_name": "view_by_irregularly_spaced_incrementing_id_with_spacing_in_a_second_table__D",
            "type": "view",
        },
        {
            "schema_name": "main",
            "table_name": "view_by_multiple_columns__G",
            "type": "view",
        },
        {
            "schema_name": "main",
            "table_name": "view_by_regularly_spaced_incrementing_id_column__C",
            "type": "view",
        },
        {
            "schema_name": "main",
            "table_name": "view_by_timestamp_column__B",
            "type": "view",
        },
        {
            "schema_name": "main",
            "table_name": "view_containing_id_spacers_for_D",
            "type": "view",
        },
        {
            "schema_name": "main",
            "table_name": "view_partitioned_by_foreign_key__F",
            "type": "view",
        },
        {
            "schema_name": "main",
            "table_name": "view_that_should_be_partitioned_by_random_hash__H",
            "type": "view",
        },
        {
            "schema_name": "main",
            "table_name": "view_with_fk_reference_from_F",
            "type": "view",
        },
    ]

    assert my_data_connector._introspect_db(schema_name="waffle") == []

    # This is a weak test, since this db doesn't have any additional schemas or system tables to show.
    assert my_data_connector._introspect_db(
        ignore_information_schemas_and_system_tables=False
    ) == [
        {
            "schema_name": "main",
            "table_name": "table_containing_id_spacers_for_D",
            "type": "table",
        },
        {"schema_name": "main", "table_name": "table_full__I", "type": "table"},
        {
            "schema_name": "main",
            "table_name": "table_partitioned_by_date_column__A",
            "type": "table",
        },
        {
            "schema_name": "main",
            "table_name": "table_partitioned_by_foreign_key__F",
            "type": "table",
        },
        {
            "schema_name": "main",
            "table_name": "table_partitioned_by_incrementing_batch_id__E",
            "type": "table",
        },
        {
            "schema_name": "main",
            "table_name": "table_partitioned_by_irregularly_spaced_incrementing_id_with_spacing_in_a_second_table__D",
            "type": "table",
        },
        {
            "schema_name": "main",
            "table_name": "table_partitioned_by_multiple_columns__G",
            "type": "table",
        },
        {
            "schema_name": "main",
            "table_name": "table_partitioned_by_regularly_spaced_incrementing_id_column__C",
            "type": "table",
        },
        {
            "schema_name": "main",
            "table_name": "table_partitioned_by_timestamp_column__B",
            "type": "table",
        },
        {
            "schema_name": "main",
            "table_name": "table_that_should_be_partitioned_by_random_hash__H",
            "type": "table",
        },
        {
            "schema_name": "main",
            "table_name": "table_with_fk_reference_from_F",
            "type": "table",
        },
        {"schema_name": "main", "table_name": "view_by_date_column__A", "type": "view"},
        {
            "schema_name": "main",
            "table_name": "view_by_incrementing_batch_id__E",
            "type": "view",
        },
        {
            "schema_name": "main",
            "table_name": "view_by_irregularly_spaced_incrementing_id_with_spacing_in_a_second_table__D",
            "type": "view",
        },
        {
            "schema_name": "main",
            "table_name": "view_by_multiple_columns__G",
            "type": "view",
        },
        {
            "schema_name": "main",
            "table_name": "view_by_regularly_spaced_incrementing_id_column__C",
            "type": "view",
        },
        {
            "schema_name": "main",
            "table_name": "view_by_timestamp_column__B",
            "type": "view",
        },
        {
            "schema_name": "main",
            "table_name": "view_containing_id_spacers_for_D",
            "type": "view",
        },
        {
            "schema_name": "main",
            "table_name": "view_partitioned_by_foreign_key__F",
            "type": "view",
        },
        {
            "schema_name": "main",
            "table_name": "view_that_should_be_partitioned_by_random_hash__H",
            "type": "view",
        },
        {
            "schema_name": "main",
            "table_name": "view_with_fk_reference_from_F",
            "type": "view",
        },
    ]


@pytest.mark.integration
def test_include_schema_name_introspection(mysql_sqlalchemy_datasource):
    my_data_connector = instantiate_class_from_config(
        config={
            "class_name": "InferredAssetSqlDataConnector",
            "name": "my_test_data_connector",
        },
        runtime_environment={
            "execution_engine": SqlAlchemyExecutionEngine(
                engine=mysql_sqlalchemy_datasource.engine
            ),
            "datasource_name": "my_test_datasource",
        },
        config_defaults={"module_name": "great_expectations.datasource.data_connector"},
    )

    introspected_tables: List[str] = [
        table
        for table in my_data_connector._introspect_db()
        if table["type"] == "table"
    ]

    # noinspection PyUnresolvedReferences
    introspected_schemas: Set[str] = {
        table.get("schema_name") for table in introspected_tables
    }
    assert introspected_schemas == {"test_ci", "test_connection"}

    # ensure that tables with the same name are referenced by both schema_name and table_name
    # test_df exists in both connection_test and public schemas
    for schema_name in introspected_schemas:
        assert {
            "schema_name": schema_name,
            "table_name": "test_df",
            "type": "table",
        } in introspected_tables


@pytest.mark.integration
def test_include_schema_name_get_available_data_assets(
    mysql_engine,
):
    execution_engine = SqlAlchemyExecutionEngine(
        name="test_sql_execution_engine",
        engine=mysql_engine,
    )

    my_data_connector = instantiate_class_from_config(
        config={
            "class_name": "InferredAssetSqlDataConnector",
            "name": "inferred_data_connector",
            "include_schema_name": True,
        },
        runtime_environment={
            "execution_engine": execution_engine,
            "datasource_name": "my_test_datasource",
        },
        config_defaults={"module_name": "great_expectations.datasource.data_connector"},
    )

    actual_data_asset_names = my_data_connector.get_available_data_asset_names()

    expected_data_asset_names = ["test_ci.test_df", "test_connection.test_df"]

    assert set(expected_data_asset_names).issubset(set(actual_data_asset_names))<|MERGE_RESOLUTION|>--- conflicted
+++ resolved
@@ -615,34 +615,11 @@
 ):
     execution_engine = test_cases_for_sql_data_connector_sqlite_execution_engine
 
-<<<<<<< HEAD
-    in_memory_runtime_context.datasources["my_test_datasource"] = Datasource(
-        name="my_test_datasource",
-        # Configuration for "execution_engine" here is largely placeholder to comply with "Datasource" constructor.
-        execution_engine={
-            "class_name": "SqlAlchemyExecutionEngine",
-            "url": test_cases_for_sql_data_connector_sqlite_connection_url,
-        },
-        data_connectors={
-            "my_sql_data_connector": {
-                "class_name": "ConfiguredAssetSqlDataConnector",
-                "assets": {
-                    "my_asset": {
-                        "table_name": "table_partitioned_by_date_column__A",
-                    },
-                },
-            },
-        },
-    )
-    # Updating "execution_engine" to insure peculiarities, incorporated herein, propagate to "ExecutionEngine" itself.
-    in_memory_runtime_context.datasources["my_test_datasource"]._execution_engine = execution_engine  # type: ignore[union-attr]
-=======
     context = get_data_context_for_datasource_and_execution_engine(
         context=in_memory_runtime_context,
         connection_url=test_cases_for_sql_data_connector_sqlite_connection_url,
         sql_alchemy_execution_engine=execution_engine,
     )
->>>>>>> fdabee8d
 
     batch_data, batch_markers = execution_engine.get_batch_data_and_markers(
         batch_spec=SqlAlchemyDatasourceBatchSpec(
@@ -668,11 +645,7 @@
 
     validator = Validator(
         execution_engine=execution_engine,
-<<<<<<< HEAD
-        data_context=in_memory_runtime_context,
-=======
         data_context=context,
->>>>>>> fdabee8d
         batches=[batch],
     )
     assert len(validator.head(fetch_all=True)) == 20
@@ -791,34 +764,11 @@
 ):
     execution_engine = test_cases_for_sql_data_connector_sqlite_execution_engine
 
-<<<<<<< HEAD
-    in_memory_runtime_context.datasources["my_test_datasource"] = Datasource(
-        name="my_test_datasource",
-        # Configuration for "execution_engine" here is largely placeholder to comply with "Datasource" constructor.
-        execution_engine={
-            "class_name": "SqlAlchemyExecutionEngine",
-            "url": test_cases_for_sql_data_connector_sqlite_connection_url,
-        },
-        data_connectors={
-            "my_sql_data_connector": {
-                "class_name": "ConfiguredAssetSqlDataConnector",
-                "assets": {
-                    "my_asset": {
-                        "table_name": "table_partitioned_by_date_column__A",
-                    },
-                },
-            },
-        },
-    )
-    # Updating "execution_engine" to insure peculiarities, incorporated herein, propagate to "ExecutionEngine" itself.
-    in_memory_runtime_context.datasources["my_test_datasource"]._execution_engine = execution_engine  # type: ignore[union-attr]
-=======
     context = get_data_context_for_datasource_and_execution_engine(
         context=in_memory_runtime_context,
         connection_url=test_cases_for_sql_data_connector_sqlite_connection_url,
         sql_alchemy_execution_engine=execution_engine,
     )
->>>>>>> fdabee8d
 
     batch_data, batch_markers = execution_engine.get_batch_data_and_markers(
         batch_spec=SqlAlchemyDatasourceBatchSpec(
@@ -854,11 +804,7 @@
 
     validator = Validator(
         execution_engine=execution_engine,
-<<<<<<< HEAD
-        data_context=in_memory_runtime_context,
-=======
         data_context=context,
->>>>>>> fdabee8d
     )
     assert len(validator.head(fetch_all=True)) == 123
 
@@ -876,11 +822,7 @@
     execution_engine.load_batch_data("_2", batch_data)
     validator = Validator(
         execution_engine=execution_engine,
-<<<<<<< HEAD
-        data_context=in_memory_runtime_context,
-=======
         data_context=context,
->>>>>>> fdabee8d
     )
     assert len(validator.head(fetch_all=True)) == 123
 
@@ -895,34 +837,11 @@
     random.seed(0)
     execution_engine = test_cases_for_sql_data_connector_sqlite_execution_engine
 
-<<<<<<< HEAD
-    in_memory_runtime_context.datasources["my_test_datasource"] = Datasource(
-        name="my_test_datasource",
-        # Configuration for "execution_engine" here is largely placeholder to comply with "Datasource" constructor.
-        execution_engine={
-            "class_name": "SqlAlchemyExecutionEngine",
-            "url": test_cases_for_sql_data_connector_sqlite_connection_url,
-        },
-        data_connectors={
-            "my_sql_data_connector": {
-                "class_name": "ConfiguredAssetSqlDataConnector",
-                "assets": {
-                    "my_asset": {
-                        "table_name": "table_partitioned_by_date_column__A",
-                    },
-                },
-            },
-        },
-    )
-    # Updating "execution_engine" to insure peculiarities, incorporated herein, propagate to "ExecutionEngine" itself.
-    in_memory_runtime_context.datasources["my_test_datasource"]._execution_engine = execution_engine  # type: ignore[union-attr]
-=======
     context = get_data_context_for_datasource_and_execution_engine(
         context=in_memory_runtime_context,
         connection_url=test_cases_for_sql_data_connector_sqlite_connection_url,
         sql_alchemy_execution_engine=execution_engine,
     )
->>>>>>> fdabee8d
 
     my_data_connector: ConfiguredAssetSqlDataConnector = ConfiguredAssetSqlDataConnector(
         name="my_sql_data_connector",
@@ -962,11 +881,7 @@
     batch = Batch(data=batch_data, batch_definition=batch_definition_list[0])
     validator = Validator(
         execution_engine=execution_engine,
-<<<<<<< HEAD
-        data_context=in_memory_runtime_context,
-=======
         data_context=context,
->>>>>>> fdabee8d
         batches=[batch],
     )
     assert len(validator.head(fetch_all=True)) == 20

--- conflicted
+++ resolved
@@ -997,8 +997,7 @@
         metrics_to_resolve=(desired_metric,), metrics=metrics
     )
 
-<<<<<<< HEAD
-    validate_tmp_tables()
+    validate_tmp_tables(execution_engine=execution_engine)
 
 
 class TestExecuteQuery:
@@ -1097,7 +1096,4 @@
         Here we use the postgresql dialect to test.
         """
         # TODO: Add this test
-        pass
-=======
-    validate_tmp_tables(execution_engine=execution_engine)
->>>>>>> 9507a83c
+        pass
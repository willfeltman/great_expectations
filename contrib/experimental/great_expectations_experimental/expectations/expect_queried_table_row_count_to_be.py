"""
This is an example of a Custom QueryExpectation.
For detailed information on QueryExpectations, please see:
    https://docs.greatexpectations.io/docs/guides/expectations/creating_custom_expectations/how_to_create_custom_query_expectations
"""

from typing import Optional, Union

from great_expectations.core.expectation_configuration import ExpectationConfiguration
<<<<<<< HEAD

# TODO: <Alex>ALEX</Alex>
from great_expectations.core.util import convert_to_json_serializable

# TODO: <Alex>ALEX</Alex>
=======
from great_expectations.core.util import convert_to_json_serializable
>>>>>>> cd01a9f8
from great_expectations.exceptions.exceptions import (
    InvalidExpectationConfigurationError,
)
from great_expectations.execution_engine import ExecutionEngine
from great_expectations.expectations.expectation import (
    ExpectationValidationResult,
    QueryExpectation,
)


class ExpectQueriedTableRowCountToBe(QueryExpectation):
    """Expect the expect the number of rows returned from a queried table to equal a specified value."""

    metric_dependencies = ("query.table",)

    query = """
            SELECT COUNT(*)
            FROM {active_batch}
            """

    success_keys = (
        "value",
        "query",
    )

    domain_keys = ("batch_id", "row_condition", "condition_parser")

    default_kwarg_values = {
        "result_format": "BASIC",
        "include_config": True,
        "catch_exceptions": False,
        "meta": None,
        "value": None,
        "query": query,
    }

    def validate_configuration(
        self, configuration: Optional[ExpectationConfiguration] = None
    ) -> None:
        super().validate_configuration(configuration)
        value = configuration["kwargs"].get("value")

        try:
            assert value is not None, "'value' must be specified"
            assert (
                isinstance(value, int) and value >= 0
            ), "`value` must be an integer greater than or equal to zero"
        except AssertionError as e:
            raise InvalidExpectationConfigurationError(str(e))

    def _validate(
        self,
        configuration: ExpectationConfiguration,
        metrics: dict,
        runtime_configuration: dict = None,
        execution_engine: ExecutionEngine = None,
    ) -> Union[ExpectationValidationResult, dict]:
<<<<<<< HEAD
        # TODO: <Alex>ALEX</Alex>
        # print(f"\n[ALEX_TEST] [ExpectQueriedTableRowCountToBe._validate()] AVAILABLE_METRICS:\n{metrics} ; TYPE: {str(type(metrics))}")
        metrics = convert_to_json_serializable(data=metrics)
        # print(f"\n[ALEX_TEST] [ExpectQueriedTableRowCountToBe._validate()] AVAILABLE_METRICS-JSON_SERIALIZED:\n{metrics} ; TYPE: {str(type(metrics))}")
        # TODO: <Alex>ALEX</Alex>
        query_result = metrics.get("query.table")
        # print(f'\n[ALEX_TEST] [ExpectQueriedTableRowCountToBe._VALIDATE()] QUERY_RESULT-0:\n{query_result} ; TYPE: {str(type(query_result))}')
        query_result = query_result[0]
        # print(f'\n[ALEX_TEST] [ExpectQueriedTableRowCountToBe._VALIDATE()] QUERY_RESULT-1:\n{query_result} ; TYPE: {str(type(query_result))}')
        # query_result = metrics.get("query.table")[0][0]
        query_result = list(metrics.get("query.table")[0].values())[0]
        # print(f'\n[ALEX_TEST] [ExpectQueriedTableRowCountToBe._VALIDATE()] QUERY_RESULT-2:\n{query_result} ; TYPE: {str(type(query_result))}')
        value = configuration["kwargs"].get("value")
        # TODO: <Alex>ALEX</Alex>
        # for element in query_result:
        #     print(f'\n[ALEX_TEST] [ExpectQueriedTableRowCountToBe._VALIDATE()] QUERY_RESULT_ELEMENT:\n{element} ; TYPE: {str(type(element))}')
        #     print(f'\n[ALEX_TEST] [ExpectQueriedTableRowCountToBe._VALIDATE()] QUERY_RESULT_ELEMENT_MAPPING:\n{element._mapping} ; TYPE: {str(type(element._mapping))}')
        # TODO: <Alex>ALEX</Alex>
        # TODO: <Alex>ALEX</Alex>
        # TODO: <Alex>ALEX</Alex>
        # query_result = dict(query_result)
        # TODO: <Alex>ALEX</Alex>
        # TODO: <Alex>ALEX</Alex>
        # query_result_list = []
        # for element in query_result:
        #     print(f'\n[ALEX_TEST] [ExpectQueriedTableRowCountToBe._VALIDATE()] QUERY_RESULT_ELEMENT:\n{element} ; TYPE: {str(type(element))}')
        #     print(f'\n[ALEX_TEST] [ExpectQueriedTableRowCountToBe._VALIDATE()] QUERY_RESULT_ELEMENT.VALUES:\n{element.values()} ; TYPE: {str(type(element.values()))}')
        #     query_result_list.append(element.values())
        # print(f'\n[ALEX_TEST] [ExpectQueriedTableRowCountToBe._VALIDATE()] QUERY_RESULT-1:\n{query_result_list} ; TYPE: {str(type(query_result))}')
        # query_result = dict(query_result_list)
        # TODO: <Alex>ALEX</Alex>
        # print(f'\n[ALEX_TEST] [ExpectQueriedTableRowCountToBe._VALIDATE()] QUERY_RESULT-2:\n{query_result} ; TYPE: {str(type(query_result))}')
        # TODO: <Alex>ALEX</Alex>
        # query_result = {
        #     element[0][0]: element[0][1]
        #     for element in query_result
        # }
        # TODO: <Alex>ALEX</Alex>
=======
        metrics = convert_to_json_serializable(data=metrics)
        query_result = list(metrics.get("query.table")[0].values())[0]
        value = configuration["kwargs"].get("value")
>>>>>>> cd01a9f8

        success = query_result == value

        return {
            "success": success,
            "result": {"observed_value": query_result},
        }

    examples = [
        {
            "data": [
                {
                    "dataset_name": "test",
                    "data": {
                        "col1": [1, 2, 2, 3, 4],
                        "col2": ["a", "a", "b", "b", "a"],
                    },
                },
            ],
            "tests": [
                {
                    "title": "basic_positive_test",
                    "exact_match_out": False,
                    "include_in_gallery": True,
                    "in": {
                        "value": 5,
                    },
                    "out": {"success": True},
                    "only_for": ["sqlite", "spark"],
                },
                {
                    "title": "basic_negative_test",
                    "exact_match_out": False,
                    "include_in_gallery": True,
                    "in": {
                        "value": 2,
                    },
                    "out": {"success": False},
                    "only_for": ["sqlite", "spark"],
                },
                {
                    "title": "positive_test_static_data_asset",
                    "exact_match_out": False,
                    "include_in_gallery": True,
                    "in": {
                        "value": 5,
                        "query": """
                                 SELECT COUNT(*)
                                 FROM test
                                 """,
                    },
                    "out": {"success": True},
                    "only_for": ["sqlite"],
                },
                {
                    "title": "positive_test_row_condition",
                    "exact_match_out": False,
                    "include_in_gallery": True,
                    "in": {
                        "value": 2,
                        "row_condition": 'col("col1")==2',
                        "condition_parser": "great_expectations__experimental__",
                    },
                    "out": {"success": True},
                    "only_for": ["sqlite", "spark"],
                },
            ],
        },
    ]

    # This dictionary contains metadata for display in the public gallery
    library_metadata = {
        "tags": ["query-based"],
        "contributors": ["@joegargery"],
    }


if __name__ == "__main__":
    ExpectQueriedTableRowCountToBe().print_diagnostic_checklist()<|MERGE_RESOLUTION|>--- conflicted
+++ resolved
@@ -7,15 +7,7 @@
 from typing import Optional, Union
 
 from great_expectations.core.expectation_configuration import ExpectationConfiguration
-<<<<<<< HEAD
-
-# TODO: <Alex>ALEX</Alex>
 from great_expectations.core.util import convert_to_json_serializable
-
-# TODO: <Alex>ALEX</Alex>
-=======
-from great_expectations.core.util import convert_to_json_serializable
->>>>>>> cd01a9f8
 from great_expectations.exceptions.exceptions import (
     InvalidExpectationConfigurationError,
 )
@@ -73,50 +65,9 @@
         runtime_configuration: dict = None,
         execution_engine: ExecutionEngine = None,
     ) -> Union[ExpectationValidationResult, dict]:
-<<<<<<< HEAD
-        # TODO: <Alex>ALEX</Alex>
-        # print(f"\n[ALEX_TEST] [ExpectQueriedTableRowCountToBe._validate()] AVAILABLE_METRICS:\n{metrics} ; TYPE: {str(type(metrics))}")
-        metrics = convert_to_json_serializable(data=metrics)
-        # print(f"\n[ALEX_TEST] [ExpectQueriedTableRowCountToBe._validate()] AVAILABLE_METRICS-JSON_SERIALIZED:\n{metrics} ; TYPE: {str(type(metrics))}")
-        # TODO: <Alex>ALEX</Alex>
-        query_result = metrics.get("query.table")
-        # print(f'\n[ALEX_TEST] [ExpectQueriedTableRowCountToBe._VALIDATE()] QUERY_RESULT-0:\n{query_result} ; TYPE: {str(type(query_result))}')
-        query_result = query_result[0]
-        # print(f'\n[ALEX_TEST] [ExpectQueriedTableRowCountToBe._VALIDATE()] QUERY_RESULT-1:\n{query_result} ; TYPE: {str(type(query_result))}')
-        # query_result = metrics.get("query.table")[0][0]
-        query_result = list(metrics.get("query.table")[0].values())[0]
-        # print(f'\n[ALEX_TEST] [ExpectQueriedTableRowCountToBe._VALIDATE()] QUERY_RESULT-2:\n{query_result} ; TYPE: {str(type(query_result))}')
-        value = configuration["kwargs"].get("value")
-        # TODO: <Alex>ALEX</Alex>
-        # for element in query_result:
-        #     print(f'\n[ALEX_TEST] [ExpectQueriedTableRowCountToBe._VALIDATE()] QUERY_RESULT_ELEMENT:\n{element} ; TYPE: {str(type(element))}')
-        #     print(f'\n[ALEX_TEST] [ExpectQueriedTableRowCountToBe._VALIDATE()] QUERY_RESULT_ELEMENT_MAPPING:\n{element._mapping} ; TYPE: {str(type(element._mapping))}')
-        # TODO: <Alex>ALEX</Alex>
-        # TODO: <Alex>ALEX</Alex>
-        # TODO: <Alex>ALEX</Alex>
-        # query_result = dict(query_result)
-        # TODO: <Alex>ALEX</Alex>
-        # TODO: <Alex>ALEX</Alex>
-        # query_result_list = []
-        # for element in query_result:
-        #     print(f'\n[ALEX_TEST] [ExpectQueriedTableRowCountToBe._VALIDATE()] QUERY_RESULT_ELEMENT:\n{element} ; TYPE: {str(type(element))}')
-        #     print(f'\n[ALEX_TEST] [ExpectQueriedTableRowCountToBe._VALIDATE()] QUERY_RESULT_ELEMENT.VALUES:\n{element.values()} ; TYPE: {str(type(element.values()))}')
-        #     query_result_list.append(element.values())
-        # print(f'\n[ALEX_TEST] [ExpectQueriedTableRowCountToBe._VALIDATE()] QUERY_RESULT-1:\n{query_result_list} ; TYPE: {str(type(query_result))}')
-        # query_result = dict(query_result_list)
-        # TODO: <Alex>ALEX</Alex>
-        # print(f'\n[ALEX_TEST] [ExpectQueriedTableRowCountToBe._VALIDATE()] QUERY_RESULT-2:\n{query_result} ; TYPE: {str(type(query_result))}')
-        # TODO: <Alex>ALEX</Alex>
-        # query_result = {
-        #     element[0][0]: element[0][1]
-        #     for element in query_result
-        # }
-        # TODO: <Alex>ALEX</Alex>
-=======
         metrics = convert_to_json_serializable(data=metrics)
         query_result = list(metrics.get("query.table")[0].values())[0]
         value = configuration["kwargs"].get("value")
->>>>>>> cd01a9f8
 
         success = query_result == value
 

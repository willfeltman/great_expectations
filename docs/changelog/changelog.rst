.. _changelog:

develop
-----------------

0.9.9
-----------------
* Allow eveluation parameters support in run_validation_operator
* Add log_level parameter to jupyter_ux.setup_notebook_logging.
* Add experimental display_profiled_column_evrs_as_section and display_column_evrs_as_section methods, with a minor (nonbreaking) refactor to create a new _render_for_jupyter method.
<<<<<<< HEAD
* Data Docs: improve configurability of site_section_builders
=======
* Allow selection of site in UpdateDataDocsAction with new arg target_site_names in great_expectations.yml
* Fix issue with regular expression support in BigQuery (#1244)
>>>>>>> 602ee6af

0.9.8
-----------------
* Allow basic operations in evaluation parameters, with or without evaluation parameters.
* When unexpected exceptions occur (e.g., during data docs rendering), the user will see detailed error messages, providing information about the specific issue as well as the stack trace.
* Remove the "project new" option from the command line (since it is not implemented; users can only run "init" to create a new project).
* Update type detection for bigquery based on driver changes in pybigquery driver 0.4.14. Added a warning for users who are running an older pybigquery driver
* added execution tests to the NotebookRenderer to mitigate codegen risks
* Add option "persist", true by default, for SparkDFDataset to persist the DataFrame it is passed. This addresses #1133
in a deeper way (thanks @tejsvirai for the robust debugging support and reproduction on spark).
  - Disabling this option should *only* be done if the user has *already* externally persisted the DataFrame, or if the
dataset is too large to persist but *computations are guaranteed to be stable across jobs*.
* Enable passing dataset kwargs through datasource via dataset_options batch_kwarg.
* Fix AttributeError when validating expectations from a JSON file
* Data Docs: fix bug that was causing erratic scrolling behavior when table of contents contains many columns
* Data Docs: add ability to hide how-to buttons and related content in Data Docs

0.9.7
-----------------
* Update marshmallow dependency to >3. NOTE: as of this release, you MUST use marshamllow >3.0, which REQUIRES python 3. (`#1187 <https://github.com/great-expectations/great_expectations/issues/1187>`_) @jcampbell
  - Schema checking is now stricter for expectation suites, and data_asset_name must not be present as a top-level
    key in expectation suite json. It is safe to remove.
  - Similarly, datasource configuration must now adhere strictly to the required schema, including having any
    required credentials stored in the "credentials" dictionary.
* New beta CLI command: `tap new` that generates an executable python file to expedite deployments. (`#1193 <https://github.com/great-expectations/great_expectations/issues/1193>`_) @Aylr
* bugfix in TableBatchKwargsGenerator docs
* Added feature maturity in README (`#1203 <https://github.com/great-expectations/great_expectations/issues/1203>`_) @kyleaton
* Fix failing test that should skip if postgresql not running (`#1199 <https://github.com/great-expectations/great_expectations/issues/1199>`_) @cicdw


0.9.6
-----------------
* validate result dict when instantiating an ExpectationValidationResult (`#1133 <https://github.com/great-expectations/great_expectations/issues/1133>`_)
* DataDocs: Expectation Suite name on Validation Result pages now link to Expectation Suite page
* `great_expectations init`: cli now asks user if csv has header when adding a Spark Datasource with csv file
* Improve support for using GCP Storage Bucket as a Data Docs Site backend (thanks @hammadzz)
* fix notebook renderer handling for expectations with no column kwarg and table not in their name (`#1194 <https://github.com/great-expectations/great_expectations/issues/1194>`_)


0.9.5
-----------------
* Fixed unexpected behavior with suite edit, data docs and jupyter
* pytest pinned to 5.3.5


0.9.4
-----------------
* Update CLI `init` flow to support snowflake transient tables
* Use filename for default expectation suite name in CLI `init`
* Tables created by SqlAlchemyDataset use a shorter name with 8 hex characters of randomness instead of a full uuid
* Better error message when config substitution variable is missing
* removed an unused directory in the GE folder
* removed obsolete config error handling
* Docs typo fixes
* Jupyter notebook improvements
* `great_expectations init` improvements
* Simpler messaging in valiation notebooks
* replaced hacky loop with suite list call in notebooks
* CLI suite new now supports `--empty` flag that generates an empty suite and opens a notebook
* add error handling to `init` flow for cases where user tries using a broken file


0.9.3
-----------------
* Add support for transient table creation in snowflake (#1012)
* Improve path support in TupleStoreBackend for better cross-platform compatibility
* New features on `ExpecatationSuite`
    - `.add_citation()`
    - `get_citations()`
* `SampleExpectationsDatasetProfiler` now leaves a citation containing the original batch kwargs
* `great_expectations suite edit` now uses batch_kwargs from citations if they exist
* Bugfix :: suite edit notebooks no longer blow away the existing suite while loading a batch of data
* More robust and tested logic in `suite edit`
* DataDocs: bugfixes and improvements for smaller viewports
* Bugfix :: fix for bug that crashes SampleExpectationsDatasetProfiler if unexpected_percent is of type decimal.Decimal (`#1109 <https://github.com/great-expectations/great_expectations/issues/1109>`_)


0.9.2
-----------------
* Fixes #1095
* Added a `list_expectation_suites` function to `data_context`, and a corresponding CLI function - `suite list`.
* CI no longer enforces legacy python tests.

0.9.1
------
* Bugfix for dynamic "How to Edit This Expectation Suite" command in DataDocs

0.9.0
-----------------

Version 0.9.0 is a major update to Great Expectations! The DataContext has continued to evolve into a powerful tool
for ensuring that Expectation Suites can properly represent the way users think about their data, and upgrading will
make it much easier to store and share expectation suites, and to build data docs that support your whole team.
You’ll get awesome new features including improvements to data docs look and the ability to choose and store metrics
for building flexible data quality dashboards.

The changes for version 0.9.0 fall into several broad areas:

1. Onboarding

Release 0.9.0 of Great Expectations makes it much easier to get started with the project. The `init` flow has grown
to support a much wider array of use cases and to use more natural language rather than introducing
GreatExpectations concepts earlier. You can more easily configure different backends and datasources, take advantage
of guided walkthroughs to find and profile data, and share project configurations with colleagues.

If you have already completed the `init` flow using a previous version of Great Expectations, you do not need to
rerun the command. However, **there are some small changes to your configuration that will be required**. See
:ref:`migrating_versions` for details.

2. CLI Command Improvements

With this release we have introduced a consistent naming pattern for accessing subcommands based on the noun (a
Great Expectations object like `suite` or `docs`) and verb (an action like `edit` or `new`). The new user experience
will allow us to more naturally organize access to CLI tools as new functionality is added.

3. Expectation Suite Naming and Namespace Changes

Defining shared expectation suites and validating data from different sources is much easier in this release. The
DataContext, which manages storage and configuration of expectations, validations, profiling, and data docs, no
longer requires that expectation suites live in a datasource-specific “namespace.” Instead, you should name suites
with the logical name corresponding to your data, making it easy to share them or validate against different data
sources. For example, the expectation suite "npi" for National Provider Identifier data can now be shared across
teams who access the same logical data in local systems using Pandas, on a distributed Spark cluster, or via a
relational database.

Batch Kwargs, or instructions for a datasource to build a batch of data, are similarly freed from a required
namespace, and you can more easily integrate Great Expectations into workflows where you do not need to use a
BatchKwargsGenerator (usually because you have a batch of data ready to validate, such as in a table or a known
directory).

The most noticeable impact of this API change is in the complete removal of the DataAssetIdentifier class. For
example, the `create_expectation_suite` and `get_batch` methods now no longer require a data_asset_name parameter,
relying only on the expectation_suite_name and batch_kwargs to do their job. Similarly, there is no more asset name
normalization required. See the upgrade guide for more information.

4. Metrics and Evaluation Parameter Stores

Metrics have received much more love in this release of Great Expectations! We've improved the system for declaring
evaluation parameters that support dependencies between different expectation suites, so you can easily identify a
particular field in the result of one expectation to use as the input into another. And the MetricsStore is now much
more flexible, supporting a new ValidationAction that makes it possible to select metrics from a validation result
to be saved in a database where they can power a dashboard.

5. Internal Type Changes and Improvements

Finally, in this release, we have done a lot of work under the hood to make things more robust, including updating
all of the internal objects to be more strongly typed. That change, while largely invisible to end users, paves the
way for some really exciting opportunities for extending Great Expectations as we build a bigger community around
the project.


We are really excited about this release, and encourage you to upgrade right away to take advantage of the more
flexible naming and simpler API for creating, accessing, and sharing your expectations. As always feel free to join
us on Slack for questions you don't see addressed!


0.8.9__develop
-----------------


0.8.8
-----------------
* Add support for allow_relative_error to expect_column_quantile_values_to_be_between, allowing Redshift users access
  to this expectation
* Add support for checking backend type information for datetime columns using expect_column_min_to_be_between and
  expect_column_max_to_be_between

0.8.7
-----------------
* Add support for expect_column_values_to_be_of_type for BigQuery backend (#940)
* Add image CDN for community usage stats
* Documentation improvements and fixes

0.8.6
-----------------
* Raise informative error if config variables are declared but unavailable
* Update ExpectationsStore defaults to be consistent across all FixedLengthTupleStoreBackend objects
* Add support for setting spark_options via SparkDFDatasource
* Include tail_weights by default when using build_continuous_partition_object
* Fix Redshift quantiles computation and type detection
* Allow boto3 options to be configured (#887)

0.8.5
-----------------
* BREAKING CHANGE: move all reader options from the top-level batch_kwargs object to a sub-dictionary called
  "reader_options" for SparkDFDatasource and PandasDatasource. This means it is no longer possible to specify
  supplemental reader-specific options at the top-level of `get_batch`,  `yield_batch_kwargs` or `build_batch_kwargs`
  calls, and instead, you must explicitly specify that they are reader_options, e.g. by a call such as:
  `context.yield_batch_kwargs(data_asset_name, reader_options={'encoding': 'utf-8'})`.
* BREAKING CHANGE: move all query_params from the top-level batch_kwargs object to a sub-dictionary called
  "query_params" for SqlAlchemyDatasource. This means it is no longer possible to specify supplemental query_params at
  the top-level of `get_batch`,  `yield_batch_kwargs` or `build_batch_kwargs`
  calls, and instead, you must explicitly specify that they are query_params, e.g. by a call such as:
  `context.yield_batch_kwargs(data_asset_name, query_params={'schema': 'foo'})`.
* Add support for filtering validation result suites and validation result pages to show only failed expectations in
  generated documentation
* Add support for limit parameter to batch_kwargs for all datasources: Pandas, SqlAlchemy, and SparkDF; add support
  to generators to support building batch_kwargs with limits specified.
* Include raw_query and query_params in query_generator batch_kwargs
* Rename generator keyword arguments from data_asset_name to generator_asset to avoid ambiguity with normalized names
* Consistently migrate timestamp from batch_kwargs to batch_id
* Include batch_id in validation results
* Fix issue where batch_id was not included in some generated datasets
* Fix rendering issue with expect_table_columns_to_match_ordered_list expectation
* Add support for GCP, including BigQuery and GCS
* Add support to S3 generator for retrieving directories by specifying the `directory_assets` configuration
* Fix warning regarding implicit class_name during init flow
* Expose build_generator API publicly on datasources
* Allow configuration of known extensions and return more informative message when SubdirReaderBatchKwargsGenerator cannot find
  relevant files.
* Add support for allow_relative_error on internal dataset quantile functions, and add support for
  build_continuous_partition_object in Redshift
* Fix truncated scroll bars in value_counts graphs


0.8.4.post0
----------------
* Correct a packaging issue resulting in missing notebooks in tarball release; update docs to reflect new notebook
locations.


0.8.4
-----------------
* Improved the tutorials that walk new users through the process of creating expectations and validating data
* Changed the flow of the init command - now it creates the scaffolding of the project and adds a datasource. After
  that users can choose their path.
* Added a component with links to useful tutorials to the index page of the Data Docs website
* Improved the UX of adding a SQL datasource in the CLI - now the CLI asks for specific credentials for Postgres,
  MySQL, Redshift and Snowflake, allows continuing debugging in the config file and has better error messages
* Added batch_kwargs information to DataDocs validation results
* Fix an issue affecting file stores on Windows


0.8.3
-----------------
* Fix a bug in data-docs' rendering of mostly parameter
* Correct wording for expect_column_proportion_of_unique_values_to_be_between
* Set charset and meta tags to avoid unicode decode error in some browser/backend configurations
* Improve formatting of empirical histograms in validation result data docs
* Add support for using environment variables in `config_variables_file_path`
* Documentation improvements and corrections


0.8.2.post0
------------
* Correct a packaging issue resulting in missing css files in tarball release


0.8.2
-----------------
* Add easier support for customizing data-docs css
* Use higher precision for rendering 'mostly' parameter in data-docs; add more consistent locale-based
  formatting in data-docs
* Fix an issue causing visual overlap of large numbers of validation results in build-docs index
* Documentation fixes (thanks @DanielOliver!) and improvements
* Minor CLI wording fixes
* Improved handling of MySql temporary tables
* Improved detection of older config versions


0.8.1
-----------------
* Fix an issue where version was reported as '0+unknown'


0.8.0
-----------------

Version 0.8.0 is a significant update to Great Expectations, with many improvements focused on configurability
and usability.  See the :ref:`migrating_versions` guide for more details on specific changes, which include
several breaking changes to configs and APIs.

Highlights include:

1. Validation Operators and Actions. Validation operators make it easy to integrate GE into a variety of pipeline runners. They
   offer one-line integration that emphasizes configurability. See the :ref:`validation_operators_and_actions`
   feature guide for more information.

   - The DataContext `get_batch` method no longer treats `expectation_suite_name` or `batch_kwargs` as optional; they
     must be explicitly specified.
   - The top-level GE validate method allows more options for specifying the specific data_asset class to use.

2. First-class support for plugins in a DataContext, with several features that make it easier to configure and
   maintain DataContexts across common deployment patterns.

   - **Environments**: A DataContext can now manage :ref:`environment_and_secrets` more easily thanks to more dynamic and
     flexible variable substitution.
   - **Stores**: A new internal abstraction for DataContexts, :ref:`stores_reference`, make extending GE easier by
     consolidating logic for reading and writing resources from a database, local, or cloud storage.
   - **Types**: Utilities configured in a DataContext are now referenced using `class_name` and `module_name` throughout
     the DataContext configuration, making it easier to extend or supplement pre-built resources. For now, the "type"
     parameter is still supported but expect it to be removed in a future release.

3. Partitioners: Batch Kwargs are clarified and enhanced to help easily reference well-known chunks of data using a
   partition_id. Batch ID and Batch Fingerprint help round out support for enhanced metadata around data
   assets that GE validates. See :ref:`batch_identifiers` for more information. The `GlobReaderBatchKwargsGenerator`,
   `QueryBatchKwargsGenerator`, `S3GlobReaderBatchKwargsGenerator`, `SubdirReaderBatchKwargsGenerator`, and `TableBatchKwargsGenerator` all support partition_id for
   easily accessing data assets.

4. Other Improvements:

   - We're beginning a long process of some under-the-covers refactors designed to make GE more maintainable as we
     begin adding additional features.
   - Restructured documentation: our docs have a new structure and have been reorganized to provide space for more
     easily adding and accessing reference material. Stay tuned for additional detail.
   - The command build-documentation has been renamed build-docs and now by
     default opens the Data Docs in the users' browser.

v0.7.11
-----------------
* Fix an issue where head() lost the column name for SqlAlchemyDataset objects with a single column
* Fix logic for the 'auto' bin selection of `build_continuous_partition_object`
* Add missing jinja2 dependency
* Fix an issue with inconsistent availability of strict_min and strict_max options on expect_column_values_to_be_between
* Fix an issue where expectation suite evaluation_parameters could be overriden by values during validate operation


v0.7.10
-----------------
* Fix an issue in generated documentation where the Home button failed to return to the index
* Add S3 Generator to module docs and improve module docs formatting
* Add support for views to QueryBatchKwargsGenerator
* Add success/failure icons to index page
* Return to uniform histogram creation during profiling to avoid large partitions for internal performance reasons


v0.7.9
-----------------
* Add an S3 generator, which will introspect a configured bucket and generate batch_kwargs from identified objects
* Add support to PandasDatasource and SparkDFDatasource for reading directly from S3
* Enhance the Site Index page in documentation so that validation results are sorted and display the newest items first
  when using the default run-id scheme
* Add a new utility method, `build_continuous_partition_object` which will build partition objects using the dataset
  API and so supports any GE backend.
* Fix an issue where columns with spaces in their names caused failures in some SqlAlchemyDataset and SparkDFDataset
  expectations
* Fix an issue where generated queries including null checks failed on MSSQL (#695)
* Fix an issue where evaluation parameters passed in as a set instead of a list could cause JSON serialization problems
  for the result object (#699)


v0.7.8
-----------------
* BREAKING: slack webhook URL now must be in the profiles.yml file (treat as a secret)
* Profiler improvements:
  - Display candidate profiling data assets in alphabetical order
  - Add columns to the expectation_suite meta during profiling to support human-readable description information
* Improve handling of optional dependencies during CLI init
* Improve documentation for create_expectations notebook
* Fix several anachronistic documentation and docstring phrases (#659, #660, #668, #681; #thanks @StevenMMortimer)
* Fix data docs rendering issues:
  - documentation rendering failure from unrecognized profiled column type (#679; thanks @dinedal))
  - PY2 failure on encountering unicode (#676)


0.7.7
-----------------
* Standardize the way that plugin module loading works. DataContext will begin to use the new-style class and plugin
  identification moving forward; yml configs should specify class_name and module_name (with module_name optional for
  GE types). For now, it is possible to use the "type" parameter in configuration (as before).
* Add support for custom data_asset_type to all datasources
* Add support for strict_min and strict_max to inequality-based expectations to allow strict inequality checks
  (thanks @RoyalTS!)
* Add support for reader_method = "delta" to SparkDFDatasource
* Fix databricks generator (thanks @sspitz3!)
* Improve performance of DataContext loading by moving optional import
* Fix several memory and performance issues in SparkDFDataset.
  - Use only distinct value count instead of bringing values to driver
  - Migrate away from UDF for set membership, nullity, and regex expectations
* Fix several UI issues in the data_documentation
  - Move prescriptive dataset expectations to Overview section
  - Fix broken link on Home breadcrumb
  - Scroll follows navigation properly
  - Improved flow for long items in value_set
  - Improved testing for ValidationRenderer
  - Clarify dependencies introduced in documentation sites
  - Improve testing and documentation for site_builder, including run_id filter
  - Fix missing header in Index page and cut-off tooltip
  - Add run_id to path for validation files


0.7.6
-----------------
* New Validation Renderer! Supports turning validation results into HTML and displays differences between the expected
  and the observed attributes of a dataset.
* Data Documentation sites are now fully configurable; a data context can be configured to generate multiple
  sites built with different GE objects to support a variety of data documentation use cases. See data documentation
  guide for more detail.
* CLI now has a new top-level command, `build-documentation` that can support rendering documentation for specified
  sites and even named data assets in a specific site.
* Introduced DotDict and LooselyTypedDotDict classes that allow to enforce typing of dictionaries.
* Bug fixes: improved internal logic of rendering data documentation, slack notification, and CLI profile command when
  datasource argument was not provided.

0.7.5
-----------------
* Fix missing requirement for pypandoc brought in from markdown support for notes rendering.

0.7.4
-----------------
* Fix numerous rendering bugs and formatting issues for rendering documentation.
* Add support for pandas extension dtypes in pandas backend of expect_column_values_to_be_of_type and
  expect_column_values_to_be_in_type_list and fix bug affecting some dtype-based checks.
* Add datetime and boolean column-type detection in BasicDatasetProfiler.
* Improve BasicDatasetProfiler performance by disabling interactive evaluation when output of expectation is not
  immediately used for determining next expectations in profile.
* Add support for rendering expectation_suite and expectation_level notes from meta in docs.
* Fix minor formatting issue in readthedocs documentation.

0.7.3
-----------------
* BREAKING: Harmonize expect_column_values_to_be_of_type and expect_column_values_to_be_in_type_list semantics in
  Pandas with other backends, including support for None type and type_list parameters to support profiling.
  *These type expectations now rely exclusively on native python or numpy type names.*
* Add configurable support for Custom DataAsset modules to DataContext
* Improve support for setting and inheriting custom data_asset_type names
* Add tooltips with expectations backing data elements to rendered documentation
* Allow better selective disabling of tests (thanks @RoyalITS)
* Fix documentation build errors causing missing code blocks on readthedocs
* Update the parameter naming system in DataContext to reflect data_asset_name *and* expectation_suite_name
* Change scary warning about discarding expectations to be clearer, less scary, and only in log
* Improve profiler support for boolean types, value_counts, and type detection
* Allow user to specify data_assets to profile via CLI
* Support CLI rendering of expectation_suite and EVR-based documentation

0.7.2
-----------------
* Improved error detection and handling in CLI "add datasource" feature
* Fixes in rendering of profiling results (descriptive renderer of validation results)
* Query Generator of SQLAlchemy datasource adds tables in non-default schemas to the data asset namespace
* Added convenience methods to display HTML renderers of sections in Jupyter notebooks
* Implemented prescriptive rendering of expectations for most expectation types

0.7.1
------------

* Added documentation/tutorials/videos for onboarding and new profiling and documentation features
* Added prescriptive documentation built from expectation suites
* Improved index, layout, and navigation of data context HTML documentation site
* Bug fix: non-Python files were not included in the package
* Improved the rendering logic to gracefully deal with failed expectations
* Improved the basic dataset profiler to be more resilient
* Implement expect_column_values_to_be_of_type, expect_column_values_to_be_in_type_list for SparkDFDataset
* Updated CLI with a new documentation command and improved profile and render commands
* Expectation suites and validation results within a data context are saved in a more readable form (with indentation)
* Improved compatibility between SparkDatasource and InMemoryGenerator
* Optimization for Pandas column type checking
* Optimization for Spark duplicate value expectation (thanks @orenovadia!)
* Default run_id format no longer includes ":" and specifies UTC time
* Other internal improvements and bug fixes


0.7.0
------------

Version 0.7 of Great Expectations is HUGE. It introduces several major new features
and a large number of improvements, including breaking API changes.

The core vocabulary of expectations remains consistent. Upgrading to
the new version of GE will primarily require changes to code that
uses data contexts; existing expectation suites will require only changes
to top-level names.

 * Major update of Data Contexts. Data Contexts now offer significantly \
   more support for building and maintaining expectation suites and \
   interacting with existing pipeline systems, including providing a namespace for objects.\
   They can handle integrating, registering, and storing validation results, and
   provide a namespace for data assets, making **batches** first-class citizens in GE.
   Read more: :ref:`data_context` or :py:mod:`great_expectations.data_context`

 * Major refactor of autoinspect. Autoinspect is now built around a module
   called "profile" which provides a class-based structure for building
   expectation suites. There is no longer a default  "autoinspect_func" --
   calling autoinspect requires explicitly passing the desired profiler. See :ref:`profiling`

 * New "Compile to Docs" feature produces beautiful documentation from expectations and expectation
   validation reports, helping keep teams on the same page.

 * Name clarifications: we've stopped using the overloaded terms "expectations
   config" and "config" and instead use "expectation suite" to refer to a
   collection (or suite!) of expectations that can be used for validating a
   data asset.

   - Expectation Suites include several top level keys that are useful \
     for organizing content in a data context: data_asset_name, \
     expectation_suite_name, and data_asset_type. When a data_asset is \
     validated, those keys will be placed in the `meta` key of the \
     validation result.

 * Major enhancement to the CLI tool including `init`, `render` and more flexibility with `validate`

 * Added helper notebooks to make it easy to get started. Each notebook acts as a combination of \
   tutorial and code scaffolding, to help you quickly learn best practices by applying them to \
   your own data.

 * Relaxed constraints on expectation parameter values, making it possible to declare many column
   aggregate expectations in a way that is always "vacuously" true, such as
   ``expect_column_values_to_be_between`` ``None`` and ``None``. This makes it possible to progressively
   tighten expectations while using them as the basis for profiling results and documentation.

  * Enabled caching on dataset objects by default.

 * Bugfixes and improvements:

   * New expectations:

     * expect_column_quantile_values_to_be_between
     * expect_column_distinct_values_to_be_in_set

   * Added support for ``head`` method on all current backends, returning a PandasDataset
   * More implemented expectations for SparkDF Dataset with optimizations

     * expect_column_values_to_be_between
     * expect_column_median_to_be_between
     * expect_column_value_lengths_to_be_between

   * Optimized histogram fetching for SqlalchemyDataset and SparkDFDataset
   * Added cross-platform internal partition method, paving path for improved profiling
   * Fixed bug with outputstrftime not being honored in PandasDataset
   * Fixed series naming for column value counts
   * Standardized naming for expect_column_values_to_be_of_type
   * Standardized and made explicit use of sample normalization in stdev calculation
   * Added from_dataset helper
   * Internal testing improvements
   * Documentation reorganization and improvements
   * Introduce custom exceptions for more detailed error logs

0.6.1
------------
* Re-add testing (and support) for py2
* NOTE: Support for SqlAlchemyDataset and SparkDFDataset is enabled via optional install \
  (e.g. ``pip install great_expectations[sqlalchemy]`` or ``pip install great_expectations[spark]``)

0.6.0
------------
* Add support for SparkDFDataset and caching (HUGE work from @cselig)
* Migrate distributional expectations to new testing framework
* Add support for two new expectations: expect_column_distinct_values_to_contain_set
  and expect_column_distinct_values_to_equal_set (thanks @RoyalTS)
* FUTURE BREAKING CHANGE: The new cache mechanism for Datasets, \
  when enabled, causes GE to assume that dataset does not change between evaluation of individual expectations. \
  We anticipate this will become the future default behavior.
* BREAKING CHANGE: Drop official support pandas < 0.22

0.5.1
---------------
* **Fix** issue where no result_format available for expect_column_values_to_be_null caused error
* Use vectorized computation in pandas (#443, #445; thanks @RoyalTS)


0.5.0
----------------
* Restructured class hierarchy to have a more generic DataAsset parent that maintains expectation logic separate \
  from the tabular organization of Dataset expectations
* Added new FileDataAsset and associated expectations (#416 thanks @anhollis)
* Added support for date/datetime type columns in some SQLAlchemy expectations (#413)
* Added support for a multicolumn expectation, expect multicolumn values to be unique (#408)
* **Optimization**: You can now disable `partial_unexpected_counts` by setting the `partial_unexpected_count` value to \
  0 in the result_format argument, and we do not compute it when it would not be returned. (#431, thanks @eugmandel)
* **Fix**: Correct error in unexpected_percent computations for sqlalchemy when unexpected values exceed limit (#424)
* **Fix**: Pass meta object to expectation result (#415, thanks @jseeman)
* Add support for multicolumn expectations, with `expect_multicolumn_values_to_be_unique` as an example (#406)
* Add dataset class to from_pandas to simplify using custom datasets (#404, thanks @jtilly)
* Add schema support for sqlalchemy data context (#410, thanks @rahulj51)
* Minor documentation, warning, and testing improvements (thanks @zdog).


0.4.5
----------------
* Add a new autoinspect API and remove default expectations.
* Improve details for expect_table_columns_to_match_ordered_list (#379, thanks @rlshuhart)
* Linting fixes (thanks @elsander)
* Add support for dataset_class in from_pandas (thanks @jtilly)
* Improve redshift compatibility by correcting faulty isnull operator (thanks @avanderm)
* Adjust partitions to use tail_weight to improve JSON compatibility and
  support special cases of KL Divergence (thanks @anhollis)
* Enable custom_sql datasets for databases with multiple schemas, by
  adding a fallback for column reflection (#387, thanks @elsander)
* Remove `IF NOT EXISTS` check for custom sql temporary tables, for
  Redshift compatibility (#372, thanks @elsander)
* Allow users to pass args/kwargs for engine creation in
  SqlAlchemyDataContext (#369, thanks @elsander)
* Add support for custom schema in SqlAlchemyDataset (#370, thanks @elsander)
* Use getfullargspec to avoid deprecation warnings.
* Add expect_column_values_to_be_unique to SqlAlchemyDataset
* **Fix** map expectations for categorical columns (thanks @eugmandel)
* Improve internal testing suite (thanks @anhollis and @ccnobbli)
* Consistently use value_set instead of mixing value_set and values_set (thanks @njsmith8)

0.4.4
----------------
* Improve CLI help and set CLI return value to the number of unmet expectations
* Add error handling for empty columns to SqlAlchemyDataset, and associated tests
* **Fix** broken support for older pandas versions (#346)
* **Fix** pandas deepcopy issue (#342)

0.4.3
-------
* Improve type lists in expect_column_type_to_be[_in_list] (thanks @smontanaro and @ccnobbli)
* Update cli to use entry_points for conda compatibility, and add version option to cli
* Remove extraneous development dependency to airflow
* Address SQlAlchemy warnings in median computation
* Improve glossary in documentation
* Add 'statistics' section to validation report with overall validation results (thanks @sotte)
* Add support for parameterized expectations
* Improve support for custom expectations with better error messages (thanks @syk0saje)
* Implement expect_column_value_lenghts_to_[be_between|equal] for SQAlchemy (thanks @ccnobbli)
* **Fix** PandasDataset subclasses to inherit child class

0.4.2
-------
* **Fix** bugs in expect_column_values_to_[not]_be_null: computing unexpected value percentages and handling all-null (thanks @ccnobbli)
* Support mysql use of Decimal type (thanks @bouke-nederstigt)
* Add new expectation expect_column_values_to_not_match_regex_list.

  * Change behavior of expect_column_values_to_match_regex_list to use python re.findall in PandasDataset, relaxing \
    matching of individuals expressions to allow matches anywhere in the string.

* **Fix** documentation errors and other small errors (thanks @roblim, @ccnobbli)

0.4.1
-------
* Correct inclusion of new data_context module in source distribution

0.4.0
-------
* Initial implementation of data context API and SqlAlchemyDataset including implementations of the following \
  expectations:

  * expect_column_to_exist
  * expect_table_row_count_to_be
  * expect_table_row_count_to_be_between
  * expect_column_values_to_not_be_null
  * expect_column_values_to_be_null
  * expect_column_values_to_be_in_set
  * expect_column_values_to_be_between
  * expect_column_mean_to_be
  * expect_column_min_to_be
  * expect_column_max_to_be
  * expect_column_sum_to_be
  * expect_column_unique_value_count_to_be_between
  * expect_column_proportion_of_unique_values_to_be_between

* Major refactor of output_format to new result_format parameter. See docs for full details:

  * exception_list and related uses of the term exception have been renamed to unexpected
  * Output formats are explicitly hierarchical now, with BOOLEAN_ONLY < BASIC < SUMMARY < COMPLETE. \
    All *column_aggregate_expectation* expectations now return element count and related information included at the \
    BASIC level or higher.

* New expectation available for parameterized distributions--\
  expect_column_parameterized_distribution_ks_test_p_value_to_be_greater_than (what a name! :) -- (thanks @ccnobbli)
* ge.from_pandas() utility (thanks @schrockn)
* Pandas operations on a PandasDataset now return another PandasDataset (thanks @dlwhite5)
* expect_column_to_exist now takes a column_index parameter to specify column order (thanks @louispotok)
* Top-level validate option (ge.validate())
* ge.read_json() helper (thanks @rjurney)
* Behind-the-scenes improvements to testing framework to ensure parity across data contexts.
* Documentation improvements, bug-fixes, and internal api improvements

0.3.2
-------
* Include requirements file in source dist to support conda

0.3.1
--------
* **Fix** infinite recursion error when building custom expectations
* Catch dateutil parsing overflow errors

0.2
-----
* Distributional expectations and associated helpers are improved and renamed to be more clear regarding the tests they apply
* Expectation decorators have been refactored significantly to streamline implementing expectations and support custom expectations
* API and examples for custom expectations are available
* New output formats are available for all expectations
* Significant improvements to test suite and compatibility<|MERGE_RESOLUTION|>--- conflicted
+++ resolved
@@ -2,18 +2,15 @@
 
 develop
 -----------------
+* Data Docs: improve configurability of site_section_builders
 
 0.9.9
 -----------------
 * Allow eveluation parameters support in run_validation_operator
 * Add log_level parameter to jupyter_ux.setup_notebook_logging.
 * Add experimental display_profiled_column_evrs_as_section and display_column_evrs_as_section methods, with a minor (nonbreaking) refactor to create a new _render_for_jupyter method.
-<<<<<<< HEAD
-* Data Docs: improve configurability of site_section_builders
-=======
 * Allow selection of site in UpdateDataDocsAction with new arg target_site_names in great_expectations.yml
 * Fix issue with regular expression support in BigQuery (#1244)
->>>>>>> 602ee6af
 
 0.9.8
 -----------------

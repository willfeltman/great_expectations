--- conflicted
+++ resolved
@@ -1,9 +1,7 @@
 .. _changelog:
 
-
 v0.8.0__develop
 -----------------
-<<<<<<< HEAD
 * MAJOR CHANGE: Datasources should now be configured using the module_name and class_name syntax to support easier
  plugin use. "type" parameter is still supported but expect it to be removed in a future release.
 * MAJOR CHANGE: Generators should now be configured using the new module_name and class_name syntax to support easier
@@ -11,11 +9,15 @@
 * GlobReaderGenerator now supports additional configuration options for identifying partitions via regex. The old
  method is still supported but is deprecated. See :ref:`GlobReaderGenerator` for details.
 * INTERNAL: rename LooselyTypedDotDict to AllowedKeysDotDict and add RequiredKeysDotDict as parent
-=======
+* Major documentation reorganization with additional content to improve readability.
+
+v0.7.11__develop
+-----------------
 * Fix an issue where head() lost the column name for SqlAlchemyDataset objects with a single column
 * Fix logic for the 'auto' bin selection of `build_continuous_partition_object`
-
->>>>>>> 05df5d95
+* Add missing jinja2 dependency
+* Fix an issue with inconsistent availability of strict_min and strict_max options on expect_column_values_to_be_between
+
 
 v0.7.10
 -----------------

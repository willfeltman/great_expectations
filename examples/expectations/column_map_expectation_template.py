"""
This is a template for creating custom ColumnMapExpectations.
For detailed instructions on how to use it, please see:
    https://docs.greatexpectations.io/docs/guides/expectations/creating_custom_expectations/how_to_create_custom_column_map_expectations
"""

import json

from great_expectations.execution_engine import (
    PandasExecutionEngine,
    SparkDFExecutionEngine,
    SqlAlchemyExecutionEngine,
)
from great_expectations.expectations.expectation import ColumnMapExpectation
from great_expectations.expectations.metrics import (
    ColumnMapMetricProvider,
    column_condition_partial,
)


# This class defines a Metric to support your Expectation.
# For most ColumnMapExpectations, the main business logic for calculation will live in this class.
class ColumnValuesMatchSomeCriteria(ColumnMapMetricProvider):

    # This is the id string that will be used to reference your metric.
    condition_metric_name = "METRIC NAME GOES HERE"

    # This method implements the core logic for the PandasExecutionEngine
    @column_condition_partial(engine=PandasExecutionEngine)
    def _pandas(cls, column, **kwargs):
        raise NotImplementedError

    # This method defines the business logic for evaluating your metric when using a SqlAlchemyExecutionEngine
<<<<<<< HEAD
    @column_condition_partial(engine=SqlAlchemyExecutionEngine)
    def _sqlalchemy(cls, column, _dialect, **kwargs):
        raise NotImplementedError

    # This method defines the business logic for evaluating your metric when using a SparkDFExecutionEngine
    @column_condition_partial(engine=SparkDFExecutionEngine)
    def _spark(cls, column, **kwargs):
        raise NotImplementedError
=======
    # @column_condition_partial(engine=SqlAlchemyExecutionEngine)
    # def _sqlalchemy(cls, column, _dialect, **kwargs):
    #     raise NotImplementedError

    # This method defines the business logic for evaluating your metric when using a SparkDFExecutionEngine
    # @column_condition_partial(engine=SparkDFExecutionEngine)
    # def _spark(cls, column, **kwargs):
    #     raise NotImplementedError
>>>>>>> 6c6de5fa


# This class defines the Expectation itself
class ExpectColumnValuesToMatchSomeCriteria(ColumnMapExpectation):
    """TODO: Add a docstring here"""

    # These examples will be shown in the public gallery.
    # They will also be executed as unit tests for your Expectation.
    examples = []

    # This is the id string of the Metric used by this Expectation.
    # For most Expectations, it will be the same as the `condition_metric_name` defined in your Metric class above.
    map_metric = "METRIC NAME GOES HERE"

    # This is a list of parameter names that can affect whether the Expectation evaluates to True or False
    success_keys = ("mostly",)

    # This dictionary contains default values for any parameters that should have default values
    default_kwarg_values = {}

    # This object contains metadata for display in the public Gallery
    library_metadata = {
        "tags": [],  # Tags for this Expectation in the Gallery
        "contributors": [  # Github handles for all contributors to this Expectation.
            "@your_name_here",  # Don't forget to add your github handle here!
        ],
    }


if __name__ == "__main__":
    ExpectColumnValuesToMatchSomeCriteria().print_diagnostic_checklist()<|MERGE_RESOLUTION|>--- conflicted
+++ resolved
@@ -31,16 +31,6 @@
         raise NotImplementedError
 
     # This method defines the business logic for evaluating your metric when using a SqlAlchemyExecutionEngine
-<<<<<<< HEAD
-    @column_condition_partial(engine=SqlAlchemyExecutionEngine)
-    def _sqlalchemy(cls, column, _dialect, **kwargs):
-        raise NotImplementedError
-
-    # This method defines the business logic for evaluating your metric when using a SparkDFExecutionEngine
-    @column_condition_partial(engine=SparkDFExecutionEngine)
-    def _spark(cls, column, **kwargs):
-        raise NotImplementedError
-=======
     # @column_condition_partial(engine=SqlAlchemyExecutionEngine)
     # def _sqlalchemy(cls, column, _dialect, **kwargs):
     #     raise NotImplementedError
@@ -49,7 +39,6 @@
     # @column_condition_partial(engine=SparkDFExecutionEngine)
     # def _spark(cls, column, **kwargs):
     #     raise NotImplementedError
->>>>>>> 6c6de5fa
 
 
 # This class defines the Expectation itself

--- conflicted
+++ resolved
@@ -259,15 +259,9 @@
    "source": [
     "result_format: dict = {\n",
     "    \"result_format\": \"COMPLETE\",\n",
-<<<<<<< HEAD
-    "    \"unexpected_index_column_names\": [\"Key\"],\n",
-    "    # \"return_unexpected_index_query\" : False  # unexpected_index_query is returned by default. Uncommenting this line will suppress the output. \n",
-    "}\n"
-=======
     "    \"unexpected_index_column_names\": [\"event_id\"],\n",
     "    # \"return_unexpected_index_query\" : False  # unexpected_index_query is returned by default. Uncommenting this line will suppress the output.\n",
     "}"
->>>>>>> 68752af3
    ]
   },
   {
